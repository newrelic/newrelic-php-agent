# Dockerized development environment for the New Relic PHP Agent

The dockerized development environment prototype allows contributors to both develop and test (using unit tests AND integration tests) without having to set up a specific environment on their own system.  Integration tests require  a valid New Relic license key. Sign up at https://newrelic.com/signup for a free account.

*PLEASE NOTE* While this is now usable, this is still a work in progress.

docker-compose spins up `mysql` and `redis` and other databases in separate containers.

Two environment variables to note:
`NEWRELIC_LICENSE_KEY` is required to run the integration tests and should be set to your NR license key.
If your collector isn’t the default (collector.newrelic.com), set the `NEWRELIC_COLLECTOR_HOST` to the appropriate value.

PHP_VER can also be set to vary the PHP version being used.

Set all environment variables prior to running the development environment.  

## Options for using the environment

## With a shell environment

To start the dev environment type `make dev-shell`.  This will create a set of docker containers.
A prompt will open and you’ll be able to compile and run all `make` commands right away with no additional setup (for example: `make -j4 all` or `make -j4 valgrind` or `make -j4 run_tests`).

After compiling the agent, the integration tests can be run using the `integration_runner`.

To run all integration tests, from the prompt, run: `./bin/integration_runner -agent ./agent/.libs/newrelic.so`

To run `redis` only: `./bin/integration_runner -agent ./agent/.libs/newrelic.so -pattern tests/integration/redis/*`

To end the session type `exit`.  You can run `make dev-stop` to stop the docker-compose containers.

In the shell, you can run all `make` commands as you normally would.

## Build only

`make dev-build`

## Unit Tests only

`make dev-unit tests`

## Integration Tests only

`make dev-integration-tests`

## Build and test all

`make dev-all`

## Stop all containers

`make dev-stop`

# Next steps and issues

<<<<<<< HEAD
## There is possibly some incompatibility with mysql in the main build container as one of the mysql unit tests fails.  Unless this is resolved, It might make sense at a future point to have the integration tests run from a different container than the build container.
=======
## Currently only `mysql` and `redis` containers are integrated.  
 Other databases need to be added to the docker-compose.yml, but many of the tests cases run as-is.

## The explain plan in the sql tests contain partition/filtered properties but the tests can't currently be updated to reflect that since the sql database on our CI doesn't include those values. 
 RUN docker-php-ext-install pdo pdo_mysql

## There is possibly some incompatibility with mysql in the main build container.  
 It might make sense at a future point to have the integration tests run from a different container than the build container.

## There are currently 0 known failing integration tests with this prototype.
>>>>>>> 89ccfbda
<|MERGE_RESOLUTION|>--- conflicted
+++ resolved
@@ -53,17 +53,4 @@
 
 # Next steps and issues
 
-<<<<<<< HEAD
 ## There is possibly some incompatibility with mysql in the main build container as one of the mysql unit tests fails.  Unless this is resolved, It might make sense at a future point to have the integration tests run from a different container than the build container.
-=======
-## Currently only `mysql` and `redis` containers are integrated.  
- Other databases need to be added to the docker-compose.yml, but many of the tests cases run as-is.
-
-## The explain plan in the sql tests contain partition/filtered properties but the tests can't currently be updated to reflect that since the sql database on our CI doesn't include those values. 
- RUN docker-php-ext-install pdo pdo_mysql
-
-## There is possibly some incompatibility with mysql in the main build container.  
- It might make sense at a future point to have the integration tests run from a different container than the build container.
-
-## There are currently 0 known failing integration tests with this prototype.
->>>>>>> 89ccfbda
