/*
 * Copyright 2020 New Relic Corporation. All rights reserved.
 * SPDX-License-Identifier: Apache-2.0
 */

#include "nr_axiom.h"

#include <stddef.h>
#include <stdio.h>

#include "nr_segment_private.h"
#include "nr_segment.h"
#include "util_memory.h"

#include "tlib_main.h"

static void test_bad_parameters(void) {
  nr_segment_children_init(NULL);
  nr_segment_children_get_prev(NULL, NULL);
  nr_segment_children_get_next(NULL, NULL);
  nr_segment_children_add(NULL, NULL);
  nr_segment_children_remove(NULL, NULL);
  nr_segment_children_deinit(NULL);
  nr_segment_destroy_typed_attributes(NR_SEGMENT_CUSTOM, NULL);
  nr_segment_destroy_fields(NULL);
  nr_segment_datastore_destroy_fields(NULL);
  nr_segment_external_destroy_fields(NULL);
  nr_segment_message_destroy_fields(NULL);
  nr_segment_metric_destroy_fields(NULL);
  nr_segment_error_destroy_fields(NULL);
}

static void test_create_add_destroy(void) {
  nr_segment_children_t children;
  nr_segment_t embryo;
  nr_segment_t first_born;
  nr_segment_t second_born;
  nr_segment_t neighbor_kid;

  /*
   * Test : Bad parameters.
   */
  nr_segment_children_init(NULL);

  /* Cannot operate on the children when the array is not initialized */
  nr_segment_children_get_prev(&children, NULL);

  /*
   * Test : Normal operation.
   */
  nr_segment_children_init(&children);
  tlib_pass_if_null("An empty array cannot have a prev child",
                    nr_segment_children_get_prev(&children, &embryo));
  tlib_pass_if_null("An empty array cannot have a next child",
                    nr_segment_children_get_next(&children, &embryo));

  nr_segment_children_add(&children, &first_born);
  tlib_pass_if_ptr_equal("A first child must be successfully added",
                         nr_segment_children_get(&children, 0), &first_born);
  tlib_pass_if_null("An only child cannot have a prev child",
                    nr_segment_children_get_prev(&children, &first_born));
  tlib_pass_if_null("An only child cannot have a next child",
                    nr_segment_children_get_next(&children, &first_born));

  nr_segment_children_add(&children, &second_born);
  tlib_pass_if_ptr_equal("A second child must be successfully added",
                         nr_segment_children_get(&children, 1), &second_born);
  tlib_pass_if_ptr_equal("A second child must be inserted after the first",
                         nr_segment_children_get_prev(&children, &second_born),
                         &first_born);
  tlib_pass_if_ptr_equal("A first child must be inserted before the second",
                         nr_segment_children_get_next(&children, &first_born),
                         &second_born);
  tlib_pass_if_ptr_equal("Children not in the family must not have a next",
                         nr_segment_children_get_next(&children, &neighbor_kid),
                         NULL);
  tlib_pass_if_ptr_equal("Children not in the family must not have a prev",
                         nr_segment_children_get_prev(&children, &neighbor_kid),
                         NULL);

  nr_segment_children_deinit(&children);
}

#define NR_EXTENDED_FAMILY_SIZE 100
static void test_create_add_destroy_extended(void) {
  int i = 0;
  nr_segment_children_t children;
  nr_segment_t child;

  nr_segment_children_init(&children);

  for (i = 0; i < NR_EXTENDED_FAMILY_SIZE; i++) {
    nr_segment_children_add(&children, &child);
    tlib_pass_if_ptr_equal("A child must be successfully added",
                           nr_segment_children_get(&children, i), &child);
    tlib_pass_if_int_equal("The number of used locations must be incremented",
                           nr_segment_children_size(&children), i + 1);
  }
  nr_segment_children_deinit(&children);
}

static void test_remove(void) {
  nr_segment_children_t children;
  nr_segment_t first_born;
  nr_segment_t second_born;
  nr_segment_t third_born;
  nr_segment_t fourth_born;
  nr_segment_t fifth_born;

  const size_t total_children = 5;

  nr_segment_children_init(&children);

  /*
   * Test : Bad parameters.
   */
  tlib_pass_if_false(
      "Cannot remove a segment from an uninitialized array of children",
      nr_segment_children_remove(&children, &first_born), "Expected false");

  /*
   * Test : Normal operation.
   */

  /* Build a mock array of children. */
  nr_segment_children_init(&children);
  nr_segment_children_add(&children, &first_born);
  nr_segment_children_add(&children, &second_born);
  nr_segment_children_add(&children, &third_born);
  nr_segment_children_add(&children, &fourth_born);
  nr_segment_children_add(&children, &fifth_born);

  /* Briefly affirm the array is well-formed */
  tlib_pass_if_uint_equal(
      "Adding five children must yield an expected used value",
      nr_segment_children_size(&children), total_children);

  /* Affirm successful removal of the first child */
  tlib_pass_if_true(
      "Removing an existing segment from an array of children must be "
      "successful",
      nr_segment_children_remove(&children, &first_born), "Expected true");
  tlib_pass_if_uint_equal(
      "Removing an existing segment from an array of children must "
      "reduce the number of used locations",
      nr_segment_children_size(&children), total_children - 1);
  tlib_pass_if_ptr_equal(
      "Removing the first born means the second born must have a new prev",
      nr_segment_children_get_prev(&children, &second_born), &fifth_born);
  tlib_pass_if_ptr_equal(
      "Removing the first born means the second born must still have a next",
      nr_segment_children_get_next(&children, &second_born), &third_born);

  /* Affirm successful removal of a child in the middle */
  tlib_pass_if_true(
      "Removing an existing segment from an array of children must be "
      "successful",
      nr_segment_children_remove(&children, &third_born), "Expected true");
  tlib_pass_if_uint_equal(
      "Removing an existing segment from an array of children must "
      "reduce the number of used locations",
      nr_segment_children_size(&children), total_children - 2);
  tlib_pass_if_ptr_equal(
      "Removing the third born means the fourth is after the second",
      nr_segment_children_get_next(&children, &second_born), &fourth_born);

  /* Affirm successful removal of a last child */
  tlib_pass_if_true(
      "Removing an existing segment from an array of children must be "
      "successful",
      nr_segment_children_remove(&children, &fifth_born), "Expected true");
  tlib_pass_if_uint_equal(
      "Removing an existing segment from an array of children must "
      "reduce the number of used locations",
      nr_segment_children_size(&children), total_children - 3);
  tlib_pass_if_ptr_equal(
      "Removing the fifth born means the previous last element has a new next",
      nr_segment_children_get_next(&children, &fourth_born), &second_born);

  /* Clean up the mocked array of children */
  nr_segment_children_deinit(&children);
}

static void test_set_custom(void) {
  nr_segment_t s = {0};
  nr_segment_t t = {.type = NR_SEGMENT_DATASTORE};

  nr_segment_datastore_t d = {.component = "component",
                              .sql = "sql",
                              .sql_obfuscated = "sql_obfuscated",
                              .input_query_json = "input_query_json",
                              .backtrace_json = "backtrace_json",
                              .explain_plan_json = "explain_plan_json"};
  /*
   * Test : Bad parameters.
   */
  tlib_pass_if_false("Setting a NULL segment to custom must not be successful",
                     nr_segment_set_custom(NULL), "Expected false");

  /*
   * Test : Normal operation.
   */

  tlib_pass_if_true("Setting an untyped segment to custom must be successful",
                    nr_segment_set_custom(&s), "Expected true");
  tlib_pass_if_int_equal(
      "Setting an untyped segment to custom must set the type",
      (int)NR_SEGMENT_CUSTOM, (int)s.type);
  nr_segment_set_datastore(&t, &d);
  tlib_pass_if_true("Setting a datastore segment to custom must be successful",
                    nr_segment_set_custom(&t), "Expected true");
  tlib_pass_if_int_equal(
      "Setting an untyped segment to custom must set the type",
      (int)NR_SEGMENT_CUSTOM, (int)s.type);

  /* Valgrind shall affirm that the datastore attributes for t were cleaned up
   */
}

static void test_set_destroy_datastore_fields(void) {
  nr_segment_t s = {.type = NR_SEGMENT_DATASTORE};

  nr_segment_datastore_t d = {.component = "component",
                              .sql = "sql",
                              .sql_obfuscated = "sql_obfuscated",
                              .input_query_json = "input_query_json",
                              .backtrace_json = "backtrace_json",
                              .explain_plan_json = "explain_plan_json"};

  nr_segment_external_t e = {.transaction_guid = "transaction_guid",
                             .uri = "uri",
                             .library = "library",
                             .procedure = "procedure",
                             .status = 200};
  /*
   * Test : Bad parameters.
   */
  tlib_pass_if_false(
      "Setting a NULL segment's datastore attributes must not be successful",
      nr_segment_set_datastore(NULL, &d), "Expected false");

  tlib_pass_if_false(
      "Setting a segment with NULL datastore attributes must not be successful",
      nr_segment_set_datastore(&s, NULL), "Expected false");

  /*
   * Test : Normal operation.
   */
  tlib_pass_if_true(
      "Setting a segment's datastore attributes must be successful",
      nr_segment_set_datastore(&s, &d), "Expected true");
  tlib_pass_if_int_equal(
      "Setting a segment's datastore attributes must also set the type",
      (int)NR_SEGMENT_DATASTORE, (int)s.type);

  tlib_pass_if_true(
      "Setting a segment from datastore attributes to external attributes must "
      "be successful",
      nr_segment_set_external(&s, &e), "Expected true");
  tlib_pass_if_int_equal(
      "Setting a segment's external attributes must also set the type",
      (int)NR_SEGMENT_EXTERNAL, (int)s.type);

  /* Valgrind shall affirm that the datastore attributes for s were cleaned
   * up when the segment type was changed from datastore to external.
   */

  /* Clean up */
  nr_segment_destroy_typed_attributes(NR_SEGMENT_EXTERNAL, &s.typed_attributes);
}

static void test_set_destroy_external_fields(void) {
  nr_segment_t s = {.type = NR_SEGMENT_EXTERNAL};

  nr_segment_datastore_t d = {.component = "component",
                              .sql = "sql",
                              .sql_obfuscated = "sql_obfuscated",
                              .input_query_json = "input_query_json",
                              .backtrace_json = "backtrace_json",
                              .explain_plan_json = "explain_plan_json"};

  nr_segment_external_t e = {.transaction_guid = "transaction_guid",
                             .uri = "uri",
                             .library = "library",
                             .procedure = "procedure",
                             .status = 200};
  /*
   * Test : Bad parameters.
   */
  tlib_pass_if_false(
      "Setting a NULL segment's external attributes must not be successful",
      nr_segment_set_external(NULL, &e), "Expected false");

  tlib_pass_if_false(
      "Setting a segment with NULL external attributes must not be successful",
      nr_segment_set_external(&s, NULL), "Expected false");

  /*
   * Test : Normal operation.
   */
  tlib_pass_if_true(
      "Setting a segment's external attributes must be successful",
      nr_segment_set_external(&s, &e), "Expected true");

  tlib_pass_if_true(
      "Setting a segment from external attributes to datastore attributes must "
      "be successful",
      nr_segment_set_datastore(&s, &d), "Expected true");

  /* Valgrind shall affirm that the external attributes for s were cleaned
   * up when the segment type was changed from external to datastore.
   */

  /* Clean up */
  nr_segment_destroy_typed_attributes(NR_SEGMENT_DATASTORE,
                                      &s.typed_attributes);
}

static void test_set_destroy_message_fields(void) {
  nr_segment_t s = {.type = NR_SEGMENT_MESSAGE};

  nr_segment_message_t m = {.message_action = NR_SPANKIND_CLIENT,
                            .messaging_system = "my_messaging_system",
                            .server_address = "localhost"};

  nr_segment_external_t e = {.transaction_guid = "transaction_guid",
                             .uri = "uri",
                             .library = "library",
                             .procedure = "procedure",
                             .status = 200};
  /*
   * Test : Bad parameters.
   */
  tlib_pass_if_false(
      "Setting a NULL segment's message attributes must not be successful",
      nr_segment_set_message(NULL, &m), "Expected false");

  tlib_pass_if_false(
      "Setting a segment with NULL message attributes must not be successful",
      nr_segment_set_message(&s, NULL), "Expected false");

  /*
   * Test : Normal operation.
   */
  tlib_pass_if_true("Setting a segment's message attributes must be successful",
                    nr_segment_set_message(&s, &m), "Expected true");

  tlib_pass_if_true(
      "Setting a segment from message attributes to external attributes must "
      "be successful",
      nr_segment_set_external(&s, &e), "Expected true");

  /* Valgrind shall affirm that the attributes for s were cleaned
   * up when the segment type was changed from message to external.
   */

  /* Clean up */
  nr_segment_destroy_typed_attributes(NR_SEGMENT_EXTERNAL, &s.typed_attributes);
}

static void test_destroy_typed_attributes(void) {
  nr_segment_t s = {0};
  char* test_string = "0123456789";

  /*
   * Test : Bad parameters.
   */
  nr_segment_destroy_typed_attributes(NR_SEGMENT_EXTERNAL, NULL);
  nr_segment_destroy_typed_attributes(NR_SEGMENT_EXTERNAL, &s.typed_attributes);
  tlib_pass_if_null(
      "Even with bad parameters, nr_segment_destroy_typed_attributes should "
      "not crash and s.typed_attributes should be NULL",
      s.typed_attributes);
  nr_segment_destroy_typed_attributes(NR_SEGMENT_DATASTORE, NULL);
  nr_segment_destroy_typed_attributes(NR_SEGMENT_DATASTORE,
                                      &s.typed_attributes);
<<<<<<< HEAD
  nr_segment_destroy_typed_attributes(NR_SEGMENT_MESSAGE, NULL);
  nr_segment_destroy_typed_attributes(NR_SEGMENT_MESSAGE, &s.typed_attributes);

  /*
   * Test : Clean up typed attributes for a message segment
   */
  s.type = NR_SEGMENT_MESSAGE;
  s.typed_attributes = nr_zalloc(sizeof(nr_segment_typed_attributes_t));
  s.typed_attributes->message.destination_name = nr_strdup("queue_name");
  s.typed_attributes->message.messaging_system = nr_strdup("aws_sqs");
  s.typed_attributes->message.server_address = nr_strdup("localhost");

  /*
   * Valgrind shall affirm that the attributes were cleaned up.
   */
  nr_segment_destroy_typed_attributes(NR_SEGMENT_MESSAGE, &s.typed_attributes);
=======
  tlib_pass_if_null(
      "Even with bad parameters, nr_segment_destroy_typed_attributes should "
      "not crash and s.typed_attributes should be NULL",
      s.typed_attributes);
  nr_segment_destroy_typed_attributes(NR_SEGMENT_MESSAGE, NULL);
  nr_segment_destroy_typed_attributes(NR_SEGMENT_MESSAGE, &s.typed_attributes);
  tlib_pass_if_null(
      "Even with bad parameters, nr_segment_destroy_typed_attributes should "
      "not crash and s.typed_attributes should be NULL",
      s.typed_attributes);
>>>>>>> 996dcc9e

  /*
   * Test : Clean up typed attributes for a message segment
   */
  s.type = NR_SEGMENT_MESSAGE;
  s.typed_attributes = nr_zalloc(sizeof(nr_segment_typed_attributes_t));
  s.typed_attributes->message.destination_name = nr_strdup("queue_name");
  s.typed_attributes->message.messaging_system = nr_strdup("aws_sqs");
  s.typed_attributes->message.server_address = nr_strdup("localhost");

  /*
   * Valgrind shall affirm that the attributes were cleaned up.
   */
  nr_segment_destroy_typed_attributes(NR_SEGMENT_MESSAGE, &s.typed_attributes);
  tlib_pass_if_null(
      "After nr_segment_destroy_typed_attributes, s.typed_attributes should be "
      "NULL",
      s.typed_attributes);
  /*
   * Test : Clean up typed attributes for an external segment
   */
  s.type = NR_SEGMENT_EXTERNAL;
  s.typed_attributes = nr_zalloc(sizeof(nr_segment_typed_attributes_t));
  s.typed_attributes->external.transaction_guid = nr_strdup(test_string);
  s.typed_attributes->external.uri = nr_strdup(test_string);
  s.typed_attributes->external.library = nr_strdup(test_string);
  s.typed_attributes->external.procedure = nr_strdup(test_string);
  s.typed_attributes->external.status = 200;

  /*
   * Valgrind shall affirm that the attributes were cleaned up.
   */
  nr_segment_destroy_typed_attributes(NR_SEGMENT_EXTERNAL, &s.typed_attributes);
  tlib_pass_if_null(
      "After nr_segment_destroy_typed_attributes, s.typed_attributes should be "
      "NULL",
      s.typed_attributes);

  /*
   * Test : Clean up typed attributes for a datastore segment
   */
  s.type = NR_SEGMENT_DATASTORE;
  s.typed_attributes = nr_zalloc(sizeof(nr_segment_typed_attributes_t));
  s.typed_attributes->datastore.component = nr_strdup(test_string);
  s.typed_attributes->datastore.sql = nr_strdup(test_string);
  s.typed_attributes->datastore.sql_obfuscated = nr_strdup(test_string);
  s.typed_attributes->datastore.input_query_json = nr_strdup(test_string);
  s.typed_attributes->datastore.backtrace_json = nr_strdup(test_string);
  s.typed_attributes->datastore.explain_plan_json = nr_strdup(test_string);
  s.typed_attributes->datastore.instance.host = nr_strdup(test_string);
  s.typed_attributes->datastore.instance.port_path_or_id
      = nr_strdup(test_string);
  s.typed_attributes->datastore.instance.database_name = nr_strdup(test_string);

  /*
   * Valgrind shall affirm that the attributes were cleaned up.
   */
  nr_segment_destroy_typed_attributes(NR_SEGMENT_DATASTORE,
                                      &s.typed_attributes);
  tlib_pass_if_null(
      "After nr_segment_destroy_typed_attributes, s.typed_attributes should be "
      "NULL",
      s.typed_attributes);
}

static void test_destroy_fields(void) {
  nr_segment_t s = {0};
  char* test_string = "0123456789";

  s.id = nr_strdup(test_string);
  s.metrics = nr_vector_create(8, NULL, NULL);
  s.attributes = nr_attributes_create(NULL);
  s.type = NR_SEGMENT_CUSTOM;
  s.exclusive_time = nr_exclusive_time_create(0, 1, 2);

  nr_segment_destroy_fields(&s);
}

static void test_destroy_metric(void) {
  nr_segment_metric_t sm = {
      .name = nr_strdup("Custom/Metric/To/Be/Destroyed"),
      .scoped = false,
  };

  nr_segment_metric_destroy_fields(&sm);
}

tlib_parallel_info_t parallel_info = {.suggested_nthreads = 2, .state_size = 0};

void test_main(void* p NRUNUSED) {
  test_bad_parameters();
  test_create_add_destroy();
  test_create_add_destroy_extended();
  test_remove();
  test_set_custom();
  test_set_destroy_datastore_fields();
  test_set_destroy_external_fields();
  test_set_destroy_message_fields();
  test_destroy_typed_attributes();
  test_destroy_fields();
  test_destroy_metric();
}<|MERGE_RESOLUTION|>--- conflicted
+++ resolved
@@ -374,35 +374,16 @@
   nr_segment_destroy_typed_attributes(NR_SEGMENT_DATASTORE, NULL);
   nr_segment_destroy_typed_attributes(NR_SEGMENT_DATASTORE,
                                       &s.typed_attributes);
-<<<<<<< HEAD
+  tlib_pass_if_null(
+      "Even with bad parameters, nr_segment_destroy_typed_attributes should "
+      "not crash and s.typed_attributes should be NULL",
+      s.typed_attributes);
   nr_segment_destroy_typed_attributes(NR_SEGMENT_MESSAGE, NULL);
   nr_segment_destroy_typed_attributes(NR_SEGMENT_MESSAGE, &s.typed_attributes);
-
-  /*
-   * Test : Clean up typed attributes for a message segment
-   */
-  s.type = NR_SEGMENT_MESSAGE;
-  s.typed_attributes = nr_zalloc(sizeof(nr_segment_typed_attributes_t));
-  s.typed_attributes->message.destination_name = nr_strdup("queue_name");
-  s.typed_attributes->message.messaging_system = nr_strdup("aws_sqs");
-  s.typed_attributes->message.server_address = nr_strdup("localhost");
-
-  /*
-   * Valgrind shall affirm that the attributes were cleaned up.
-   */
-  nr_segment_destroy_typed_attributes(NR_SEGMENT_MESSAGE, &s.typed_attributes);
-=======
   tlib_pass_if_null(
       "Even with bad parameters, nr_segment_destroy_typed_attributes should "
       "not crash and s.typed_attributes should be NULL",
       s.typed_attributes);
-  nr_segment_destroy_typed_attributes(NR_SEGMENT_MESSAGE, NULL);
-  nr_segment_destroy_typed_attributes(NR_SEGMENT_MESSAGE, &s.typed_attributes);
-  tlib_pass_if_null(
-      "Even with bad parameters, nr_segment_destroy_typed_attributes should "
-      "not crash and s.typed_attributes should be NULL",
-      s.typed_attributes);
->>>>>>> 996dcc9e
 
   /*
    * Test : Clean up typed attributes for a message segment
