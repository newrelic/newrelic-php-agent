--- conflicted
+++ resolved
@@ -55,12 +55,9 @@
     [{"name":"Custom/invoke_callback"},                               [1, "??", "??", "??", "??", "??"]],
     [{"name":"Custom/invoke_callback_instrumented",
       "scope":"OtherTransaction/php__FILE__"},                        [1, "??", "??", "??", "??", "??"]],
-<<<<<<< HEAD
     [{"name":"Custom/invoke_callback",
-      "scope":"OtherTransaction/php__FILE__"},                        [1, "??", "??", "??", "??", "??"]]
-=======
+      "scope":"OtherTransaction/php__FILE__"},                        [1, "??", "??", "??", "??", "??"]],
     [{"name":"Supportability/Logging/LocalDecorating/PHP/disabled"},  [1, "??", "??", "??", "??", "??"]]
->>>>>>> 2a286a53
   ]
 ]
 */
