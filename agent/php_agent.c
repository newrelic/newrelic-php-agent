/*
 * Copyright 2020 New Relic Corporation. All rights reserved.
 * SPDX-License-Identifier: Apache-2.0
 */
#include "php_agent.h"
#include "php_call.h"
#include "php_globals.h"
#include "php_hash.h"
#include "nr_rum.h"
#include "util_logging.h"
#include "util_memory.h"
#include "util_strings.h"

#include "php_variables.h"

static zval* nr_php_get_zval_object_property_with_class_internal(
    zval* object,
    zend_class_entry* ce,
    const char* cname TSRMLS_DC) {
#if ZEND_MODULE_API_NO >= ZEND_7_0_X_API_NO /* PHP 7.0+ */
  /*
   * Although the below notes still apply in principle, PHP 7 additionally broke
   * the API for zend_read_property by adding an rv parameter, which is used to
   * provide storage for the return value in the case that a __get() magic
   * method is called. It is unclear why zend_read_property() doesn't do this
   * itself.
   *
   * For now, we shall do what every caller of zend_read_property in php-src/ext
   * does, which is to provide a pointer to a value that isn't subsequently
   * used.
   */
  zval* data;
  zval rv;
  zend_bool silent = 1;

  data = zend_read_property(ce, ZVAL_OR_ZEND_OBJECT(object), cname,
                            nr_strlen(cname), silent, &rv);
  if (&EG(uninitialized_zval) != data) {
    return data;
  }
#else
  /*
   * This attempts to read uninitialized (or non existing) properties always
   * return uninitialized_zval_ptr, even in the case where we read a property
   * during pre-hook time on a constructor.
   */
  zend_bool silent = 1; /* forces BP_VAR_IS semantics */
#if ZEND_MODULE_API_NO >= ZEND_5_4_X_API_NO
  zval* data = zend_read_property(ce, object, cname, nr_strlen(cname),
                                  silent TSRMLS_CC);
#else
  zval* data = zend_read_property(ce, object, (char*)nr_remove_const(cname),
                                  nr_strlen(cname), silent TSRMLS_CC);
#endif /* PHP >= 5.4 */

  if (EG(uninitialized_zval_ptr) != data) {
    return data;
  }
#endif /* PHP7+ */

  return NULL;
}

zval* nr_php_get_zval_object_property(zval* object,
                                      const char* cname TSRMLS_DC) {
  char* name;

  if ((0 == object) || (0 == cname) || (0 == cname[0])) {
    return 0;
  }

  name = (char*)nr_alloca(nr_strlen(cname) + 1);
  nr_strcpy(name, cname);

  if (nr_php_is_zval_valid_object(object)) {
    return nr_php_get_zval_object_property_with_class_internal(
        object, Z_OBJCE_P(object), name TSRMLS_CC);
  } else if (IS_ARRAY == Z_TYPE_P(object)) {
    zval* data;

    data = nr_php_zend_hash_find(Z_ARRVAL_P(object), name);
    if (data) {
      return data;
    }
  }

  return 0;
}

zval* nr_php_get_zval_object_property_with_class(zval* object,
                                                 zend_class_entry* ce,
                                                 const char* cname TSRMLS_DC) {
  if ((!nr_php_is_zval_valid_object(object)) || (NULL == ce) || (NULL == cname)
      || ('\0' == cname[0])) {
    return NULL;
  }

  return nr_php_get_zval_object_property_with_class_internal(object, ce,
                                                             cname TSRMLS_CC);
}

int nr_php_object_has_method(zval* object, const char* lcname TSRMLS_DC) {
  zend_class_entry* ce;
  int namelen;
  char* vname;

  if (nrunlikely((0 == lcname) || (0 == lcname[0]))) {
    return 0;
  }

  if (nrunlikely(0 == nr_php_is_zval_valid_object(object))) {
    return 0;
  }

  namelen = nr_strlen(lcname);
  vname = (char*)nr_alloca(namelen + 1);
  nr_strcpy(vname, lcname);

  ce = Z_OBJCE_P(object);
  if (nr_php_zend_hash_exists(&ce->function_table, vname)) {
    return 1;
  } else {
    if (NULL == Z_OBJ_HT_P(object)->get_method) { /* nr_php_object_has_method */
      return 0;
    } else {
      void* func;

#if ZEND_MODULE_API_NO >= ZEND_7_0_X_API_NO /* PHP 7.0+ */
      zend_string* name_str = zend_string_init(vname, namelen, 0);

      func = (void*)Z_OBJ_HT_P(object)->get_method(&Z_OBJ_P(object), name_str,
                                                   NULL TSRMLS_CC);

      zend_string_release(name_str);
#elif ZEND_MODULE_API_NO >= ZEND_5_4_X_API_NO
      /*
       * This can leak if the object has a __call() method, as in that situation
       * only, zend_std_get_method() will indirectly allocate a new
       * zend_function in zend_get_user_call_function().
       *
       * We can't easily detect this, and the zend_function() is allocated via
       * emalloc(), so we're just going to let this slide and let the Zend
       * Engine clean it up at RSHUTDOWN. Note that this needs to be suppressed
       * in Valgrind, though.
       */
      func = (void*)Z_OBJ_HT_P(object)->get_method(
          &object, vname, namelen,
          NULL TSRMLS_CC); /* nr_php_object_has_method */
#else /* PHP < 5.4 */
      func = (void*)Z_OBJ_HT_P(object)->get_method(
          &object, vname, namelen TSRMLS_CC); /* nr_php_object_has_method */
#endif

      if (NULL == func) {
        return 0;
      }
      return 1;
    }
  }
}

int nr_php_object_has_concrete_method(zval* object,
                                      const char* lcname TSRMLS_DC) {
  if (nrunlikely((NULL == lcname) || (0 == lcname[0]))) {
    return 0;
  }

  if (nrunlikely(0 == nr_php_is_zval_valid_object(object))) {
    return 0;
  }

  return nr_php_zend_hash_exists(&Z_OBJCE_P(object)->function_table, lcname);
}

zend_function* nr_php_find_function(const char* name TSRMLS_DC) {
  if (NULL == name) {
    return NULL;
  }

  /*
   * Both PHP 5 and PHP 7 store zend_function * in the function table, so we
   * can simply directly return the result of zend_hash_find_ptr.
   */
  return (zend_function*)nr_php_zend_hash_find_ptr(EG(function_table), name);
}

/*
 * PHP 5 stores a double pointer to a zend_class_entry in the class table,
 * whereas PHP 7 only uses a single level of indirection.
 */
zend_class_entry* nr_php_find_class(const char* name TSRMLS_DC) {
#if ZEND_MODULE_API_NO >= ZEND_7_0_X_API_NO /* PHP 7.0+ */
  if (NULL == name) {
    return NULL;
  }

  return (zend_class_entry*)nr_php_zend_hash_find_ptr(EG(class_table), name);
#else
  zend_class_entry** ce_ptr = 0;

  if (0 == name) {
    return 0;
  }

  ce_ptr = (zend_class_entry**)nr_php_zend_hash_find_ptr(EG(class_table), name);

  return ce_ptr ? *ce_ptr : NULL;
#endif /* PHP7+ */
}

zend_function* nr_php_find_class_method(const zend_class_entry* klass,
                                        const char* name) {
  if (0 == klass) {
    return 0;
  }
  if (0 == name) {
    return 0;
  }

  /*
   * Both PHP 5 and PHP 7 store zend_function in the function table, so we
   * can simply directly return the result of zend_hash_find_ptr.
   */
  return (zend_function*)nr_php_zend_hash_find_ptr(&(klass->function_table),
                                                   name);
}

int nr_php_class_entry_instanceof_class(const zend_class_entry* ce,
                                        const char* class_name TSRMLS_DC) {
  int found = 0;

  if (NULL != ce) {
    char* class_name_lower = nr_string_to_lowercase(class_name);
    zend_class_entry* class_name_ce
        = nr_php_find_class(class_name_lower TSRMLS_CC);

    if (NULL != class_name_ce) {
      found = instanceof_function(ce, class_name_ce TSRMLS_CC);
    }

    nr_free(class_name_lower);
  }

  return found;
}

int nr_php_object_instanceof_class(const zval* object,
                                   const char* class_name TSRMLS_DC) {
  if (!nr_php_is_zval_valid_object(object)) {
    return 0;
  }

  return nr_php_class_entry_instanceof_class(Z_OBJCE_P(object),
                                             class_name TSRMLS_CC);
}

zend_function* nr_php_zval_to_function(zval* zv TSRMLS_DC) {
  zend_fcall_info_cache fcc;

  if (NULL == zv) {
    return NULL;
  }

#if ZEND_MODULE_API_NO >= ZEND_7_0_X_API_NO /* PHP 7.0+ */
  if (zend_is_callable_ex(zv, NULL, 0, NULL, &fcc, NULL)) {
    return fcc.function_handler;
  }
#else
  if (zend_is_callable_ex(zv, NULL, 0, NULL, NULL, &fcc, NULL TSRMLS_CC)) {
    return fcc.function_handler;
  }
#endif /* PHP7+ */

  return NULL;
}

zend_execute_data* nr_get_zend_execute_data(NR_EXECUTE_PROTO TSRMLS_DC) {
  zend_execute_data* ptrg
      = EG(current_execute_data); /* via zend engine global data structure */

  NR_UNUSED_SPECIALFN;
#if ZEND_MODULE_API_NO >= ZEND_5_5_X_API_NO
  {
    /*
     * ptra is argument passed in to us, it might be NULL if the caller doesn't
     * have that info.
     */
    zend_execute_data* ptra = NR_EXECUTE_ORIG_ARGS;
    if (NULL != ptra) {
      return ptra;
    } else {
      return ptrg;
    }
  }
#else /* PHP < 5.5 */
  return ptrg;
#endif
}

/*
 * Purpose : Return a pointer to the arguments for the true frame that is
 *           legitimate_frame_delta frames down from the top.
 *
 * Params  : 1. The number of true frames to walk down.  0 means "top of stack".
 *              The PHP5.5 half-formed stack top frame (with a null arguments
 *              block) is ignored.
 *
 *           2. The execution context supplied by the zend engine; this changes
 *              from PHP5.4 to PHP5.5, hence the use of macros.
 *
 * See this web page discussion migrating from 5.4 to 5.5 (July 22, 2013)
 *   http://www.php.net/manual/en/migration55.internals.php
 *
 * If the arguments pointer is null, it represents either a half-formed frame
 * (or the base of the call stack). Go up one frame, and use the arguments
 * vector from there. The two functions appear to be identical.
 *
 * For PHP 5.4 (and presumably earlier), this additional stack frame isn't
 * there.
 *
 * See the picture near line 1525 of PHP 5.5.3 zend_execute.c
 */
#if ZEND_MODULE_API_NO >= ZEND_5_5_X_API_NO && !defined(PHP7) \
    && !defined(PHP8) /* PHP 5.5 and 5.6 */
static void** nr_php_get_php55_stack_arguments(int legitimate_frame_delta,
                                               NR_EXECUTE_PROTO TSRMLS_DC) {
  zend_execute_data* ex;
  void** arguments;
  int i;

  ex = nr_get_zend_execute_data(NR_EXECUTE_ORIG_ARGS TSRMLS_CC);

  arguments = ex->function_state.arguments;
  if (NULL == arguments) {
    ex = ex->prev_execute_data; /* discard top partially formed frame */
  }

  if (NULL == ex) {
    return NULL;
  }

  arguments = ex->function_state.arguments;
  if (NULL == arguments) {
    return NULL; /* PHP stack appears to be be malformed */
  }

  for (i = 0; i < legitimate_frame_delta; i++) {
    ex = ex->prev_execute_data;
    if (NULL == ex) {
      return NULL; /* No caller; we're at the bottom of the stack */
    }
    arguments = ex->function_state.arguments;
    if (NULL == arguments) {
      return NULL; /* PHP stack appears to be be malformed */
    }
  }

  return arguments;
}
#endif

#if !defined(PHP7) && !defined(PHP8) /* PHP 5.5 and 5.6 */
/*
 * Use detailed zend specific knowledge of the interpreter stack
 * to read the argument vector.
 * Here, the 'h' suffix means "hackery".
 */
static zval* nr_php_get_user_func_arg_via_h(int requested_arg_index,
                                            int* arg_count_p,
                                            NR_EXECUTE_PROTO TSRMLS_DC) {
  void** p = 0;
  zval** argp = 0;
  zval* arg = 0;

  NR_UNUSED_SPECIALFN;

  if (NULL == arg_count_p) {
    return NULL;
  }
  *arg_count_p = -1;
  if (NULL == nr_get_zend_execute_data(NR_EXECUTE_ORIG_ARGS TSRMLS_CC)) {
    return NULL;
  }

#if ZEND_MODULE_API_NO >= ZEND_5_5_X_API_NO
  p = nr_php_get_php55_stack_arguments(0, NR_EXECUTE_ORIG_ARGS TSRMLS_CC);
  if (NULL == p) {
    return NULL;
  }
  *arg_count_p = (int)(zend_uintptr_t)*p;
#else
  p = nr_get_zend_execute_data(NR_EXECUTE_ORIG_ARGS TSRMLS_CC)
          ->function_state.arguments;
  if (NULL == p) {
    return NULL;
  }
  *arg_count_p = (int)(zend_uintptr_t)*p;
#endif /* PHP >= 5.5 */

  if (requested_arg_index > *arg_count_p) {
    return NULL;
  }

  argp = ((zval**)p) - *arg_count_p + requested_arg_index - 1;
  if (NULL == argp) {
    return NULL;
  }

  arg = *argp;
  return arg;
}
#endif /* !PHP7 && !PHP8*/

/*
 * NOTICE: requested_arg_index is a 1-based value, not a 0-based value!
 */
zval* nr_php_get_user_func_arg(size_t requested_arg_index,
                               NR_EXECUTE_PROTO TSRMLS_DC) {
  zval* arg_via_h = 0;
  int arg_count_via_h = -1;

  if (requested_arg_index < 1) {
    return NULL;
  }

#if ZEND_MODULE_API_NO >= ZEND_7_0_X_API_NO /* PHP 7.0+ */
  (void)arg_count_via_h;

  if (requested_arg_index > ZEND_CALL_NUM_ARGS(execute_data)) {
    return NULL;
  }

  arg_via_h = ZEND_CALL_ARG(execute_data, requested_arg_index);
#else
  arg_via_h = nr_php_get_user_func_arg_via_h(
      requested_arg_index, &arg_count_via_h, NR_EXECUTE_ORIG_ARGS TSRMLS_CC);
#endif /* PHP7+ */

  return arg_via_h;
}

size_t nr_php_get_user_func_arg_count(NR_EXECUTE_PROTO TSRMLS_DC) {
#if ZEND_MODULE_API_NO >= ZEND_7_0_X_API_NO /* PHP 7.0+ */
  return (size_t)ZEND_CALL_NUM_ARGS(execute_data);
#else
  int arg_count_via_h = -1;

  if (NULL
      == nr_php_get_user_func_arg_via_h(1, &arg_count_via_h,
                                        NR_EXECUTE_ORIG_ARGS TSRMLS_CC)) {
    return 0;
  } else if (arg_count_via_h < 0) {
    nrl_verbosedebug(NRL_AGENT, "%s: unexpected argument count %d", __func__,
                     arg_count_via_h);
    return 0;
  }

  return (size_t)arg_count_via_h;
#endif /* PHP7+ */
}

zend_execute_data* nr_php_get_caller_execute_data(NR_EXECUTE_PROTO,
                                                  ssize_t offset TSRMLS_DC) {
  zend_execute_data* ced;
  ssize_t i;

  NR_UNUSED_SPECIALFN;
  NR_UNUSED_TSRMLS;

#if ZEND_MODULE_API_NO >= ZEND_5_5_X_API_NO
  ced = execute_data;

  if (NULL == ced) {
    ced = nr_get_zend_execute_data(NR_EXECUTE_ORIG_ARGS TSRMLS_CC);
  }
#else /* PHP < 5.5 */
  ced = nr_get_zend_execute_data(NR_EXECUTE_ORIG_ARGS TSRMLS_CC);
#endif

  for (i = 0; i < offset; i++) {
    if (NULL == ced) {
      return NULL;
    }

    ced = ced->prev_execute_data;
  }

#if ZEND_MODULE_API_NO >= ZEND_7_0_X_API_NO /* PHP 7.0+ */
  if ((NULL == ced) || (NULL == ced->opline)) {
    return NULL;
  }
#else
  if ((NULL == ced) || (NULL == ced->op_array)) {
    return NULL;
  }
#endif /* PHP7+ */

  if ((ZEND_DO_FCALL != ced->opline->opcode)
      && (ZEND_DO_FCALL_BY_NAME != ced->opline->opcode)) {
    return NULL;
  }

#if ZEND_MODULE_API_NO >= ZEND_7_0_X_API_NO /* PHP 7.0+ */
  if (NULL == ced->func) {
    return NULL;
  }
#else
  if (0 == ced->function_state.function) {
    return NULL;
  }
#endif /* PHP7+ */

  return ced;
}

const zend_function* nr_php_get_caller(NR_EXECUTE_PROTO,
                                       ssize_t offset TSRMLS_DC) {
  const zend_execute_data* ped
      = nr_php_get_caller_execute_data(NR_EXECUTE_ORIG_ARGS, offset TSRMLS_CC);

  if (NULL == ped) {
    return NULL;
  }

#if ZEND_MODULE_API_NO >= ZEND_7_0_X_API_NO /* PHP 7.0+ */
  return ped->func;
#else
  return ped->function_state.function;
#endif /* PHP7+ */
}

zval* nr_php_get_active_php_variable(const char* name TSRMLS_DC) {
  HashTable* table;

#if ZEND_MODULE_API_NO >= ZEND_7_0_X_API_NO /* PHP 7.0+ */
  table = zend_rebuild_symbol_table();

  /*
   * Variables declared at compile time within the scope are stored as compiled
   * variables within the execution frame, and the symbol table will include
   * only an IS_INDIRECT variable pointing to that variable. As a result, we
   * need to use nr_php_zval_direct() to get the actual variable the caller
   * wants to be consistent with PHP 5.
   *
   * For more information, see:
   * https://nikic.github.io/2015/06/19/Internal-value-representation-in-PHP-7-part-2.html#indirect-zvals
   */
  return nr_php_zval_direct(nr_php_zend_hash_find(table, name));
#else
  table = EG(active_symbol_table);
  return nr_php_zend_hash_find(table, name);
#endif /* PHP7+ */
}

int nr_php_silence_errors(TSRMLS_D) {
  int error_reporting = EG(error_reporting);

  EG(error_reporting) = 0;

  return error_reporting;
}

void nr_php_restore_errors(int error_reporting TSRMLS_DC) {
  EG(error_reporting) = error_reporting;
}

zval* nr_php_get_constant(const char* name TSRMLS_DC) {
#if ZEND_MODULE_API_NO >= ZEND_7_0_X_API_NO /* PHP 7.0+ */
  zval* constant;
  zval* copy = NULL;
  zend_string* name_str;

  if (NULL == name) {
    return NULL;
  }

  name_str = zend_string_init(name, nr_strlen(name), 0);
  constant = zend_get_constant(name_str);
  zend_string_release(name_str);

  if (NULL == constant) {
    return NULL;
  }

  /*
   * For consistency with PHP 5, we'll copy the constant to a new zval.
   */
  copy = nr_php_zval_alloc();
  ZVAL_DUP(copy, constant);

  return copy;
#else
  nr_string_len_t len;
  int rv;
  zval* constant = NULL;

  if (NULL == name) {
    return NULL;
  }

  len = nr_strlen(name);
  constant = nr_php_zval_alloc();

  /* zend_get_constant returns 0 and 1 (not SUCCESS or FAILURE) */
  rv = zend_get_constant(name, len, constant TSRMLS_CC);
  if (0 == rv) {
    nr_php_zval_free(&constant);
    return NULL;
  }

  return constant;
#endif /* PHP7+ */
}

zval* nr_php_get_class_constant(const zend_class_entry* ce, const char* name) {
#if ZEND_MODULE_API_NO >= ZEND_7_1_X_API_NO
  zend_class_constant* constant = NULL;
  zval* copy = NULL;

  if (NULL == ce) {
    return NULL;
  }

  constant = nr_php_zend_hash_find_ptr(&(ce->constants_table), name);

  if (constant) {
    copy = nr_php_zval_alloc();
    ZVAL_DUP(copy, &constant->value);
  }

  return copy;
#else
  zval* constant = NULL;
  zval* copy = NULL;

  if (NULL == ce) {
    return NULL;
  }

  constant = nr_php_zend_hash_find(&(ce->constants_table), name);

  if (constant) {
    copy = nr_php_zval_alloc();

    /*
     * PHP 7.0 usually returns an IS_REF. We need to unwrap to ensure that we
     * duplicate the concrete value, otherwise the caller will end up freeing a
     * value that it doesn't own, and bad things will happen.
     */
    ZVAL_DUP(copy, nr_php_zval_real_value(constant));
  }

  return copy;
#endif
}

int nr_php_is_zval_named_constant(const zval* zv, const char* name TSRMLS_DC) {
  int is_equal = 0;
  zval* constant;

  if ((NULL == zv) || (IS_LONG != Z_TYPE_P(zv)) || (NULL == name)) {
    return 0;
  }

  constant = nr_php_get_constant(name TSRMLS_CC);
  if (NULL == constant) {
    return 0;
  }
  if ((IS_LONG == Z_TYPE_P(constant)) && (Z_LVAL_P(zv) == Z_LVAL_P(constant))) {
    is_equal = 1;
  }

  nr_php_zval_free(&constant);
  return is_equal;
}

int nr_php_zend_is_auto_global(const char* name, size_t name_len TSRMLS_DC) {
#if ZEND_MODULE_API_NO >= ZEND_7_0_X_API_NO /* PHP 7.0+ */
  zend_bool rv;
  zend_string* zs = zend_string_init(name, name_len, 0);

  rv = zend_is_auto_global(zs);

  zend_string_free(zs);
  return rv;
#else
  return (int)zend_is_auto_global(name, (int)name_len TSRMLS_CC);
#endif /* PHP7+ */
}

const char* nr_php_use_license(const char* api_license TSRMLS_DC) {
  const char* lic_to_use = api_license;

  if ((NULL == lic_to_use) || ('\0' == lic_to_use[0])) {
    lic_to_use = NRINI(license);
  }

  if ((NULL == lic_to_use) || ('\0' == lic_to_use[0])) {
    lic_to_use = NR_PHP_PROCESS_GLOBALS(upgrade_license_key);
  }

  if (NR_LICENSE_SIZE == nr_strlen(lic_to_use)) {
    return lic_to_use;
  }
  return NULL;
}

char* nr_php_get_server_global(const char* name TSRMLS_DC) {
  zval* data = NULL;
  zval* global = NULL;

  if (NULL == name) {
    return NULL;
  }

#if ZEND_MODULE_API_NO >= ZEND_7_0_X_API_NO /* PHP 7.0+ */
  global = &(PG(http_globals)[TRACK_VARS_SERVER]);
#else
  global = PG(http_globals)[TRACK_VARS_SERVER];
#endif

  if (!nr_php_is_zval_valid_array(global)) {
    return NULL;
  }

  if (NULL == Z_ARRVAL_P(global)) {
    return NULL;
  }

  data = nr_php_zend_hash_find(Z_ARRVAL_P(global), name);

  if (!nr_php_is_zval_non_empty_string(data)) {
    return NULL;
  }

  return nr_strndup(Z_STRVAL_P(data), Z_STRLEN_P(data));
}

int nr_php_extension_loaded(const char* name) {
  int found = 0;
  char* lcname;

  if (NULL == name) {
    return 0;
  }

  lcname = nr_string_to_lowercase(name);
  found = nr_php_zend_hash_exists(&module_registry, lcname);
  nr_free(lcname);

  return found;
}

#define CALLABLE_OBJECT_UNKNOWN "(unknown)"

/*
 * Purpose : Create a single string name from a callable array.
 *
 * Params  : 1. The callable array.
 *
 * Returns : A string containing the name, or NULL if the callable array is
 *           malformed. The caller must nr_free the string after use.
 */
static char* nr_php_callable_array_to_string(zval* callable TSRMLS_DC) {
  zval* function;
  char* name = NULL;
  size_t num_elements = nr_php_zend_hash_num_elements(Z_ARRVAL_P(callable));
  zval* scope;
  size_t function_len = 0;

  if (2 != num_elements) {
    nrl_verbosedebug(NRL_TXN,
                     "nr_php_callable_array_to_string: unexpected number of "
                     "elements in callable array: got %zu, expected 2",
                     num_elements);
    return NULL;
  }

  scope = nr_php_zend_hash_index_find(Z_ARRVAL_P(callable), 0);
  if (NULL == scope) {
    /*
     * This is a warning rather than a verbose debug as we just checked the
     * length above, so this would indicate that something is wrong with the
     * hash table.
     */
    nrl_warning(NRL_TXN,
                "nr_php_callable_array_to_string: finding element 0 of a "
                "callable array with 2 elements failed");
    return NULL;
  }

  function = nr_php_zend_hash_index_find(Z_ARRVAL_P(callable), 1);
  if (NULL == function) {
    /*
     * This is a warning rather than a verbose debug as we just checked the
     * length above, so this would indicate that something is wrong with the
     * hash table.
     */
    nrl_warning(NRL_TXN,
                "nr_php_callable_array_to_string: finding element 1 of a "
                "callable array with 2 elements failed");
    return NULL;
  }

  if (!nr_php_is_zval_valid_string(function)) {
    nrl_verbosedebug(NRL_TXN, "%s: unexpected type for function: got %d",
                     __func__, Z_TYPE_P(function));
    return NULL;
  }

  function_len = Z_STRLEN_P(function);

  if (nr_php_is_zval_valid_string(scope)) {
    /* This is a static method call; eg ['Class', 'method']. */
    size_t scope_len = Z_STRLEN_P(scope);

    name = (char*)nr_malloc(scope_len + function_len + 3);
    nr_strxcpy(name, Z_STRVAL_P(scope), scope_len);
    nr_strcat(name, "::");
    nr_strncat(name, Z_STRVAL_P(function), function_len);
  } else if (nr_php_is_zval_valid_object(scope)) {
    /* This is a normal method call; eg [$object, 'method']. */
    zend_class_entry* ce = Z_OBJCE_P(scope);
    const char* class_name = CALLABLE_OBJECT_UNKNOWN;
    size_t class_name_len = sizeof(CALLABLE_OBJECT_UNKNOWN);

    if (NULL != ce) {
      class_name = nr_php_class_entry_name(ce);
      class_name_len = nr_php_class_entry_name_length(ce);
    } else {
      nrl_warning(NRL_TXN,
                  "nr_php_callable_array_to_string: object does not have a "
                  "class entry");
    }

    name = (char*)nr_malloc(class_name_len + function_len + 3);
    nr_strxcpy(name, class_name, class_name_len);
    nr_strcat(name, "->");
    nr_strncat(name, Z_STRVAL_P(function), function_len);
  } else {
    nrl_verbosedebug(
        NRL_TXN,
        "nr_php_callable_array_to_string: unexpected type for scope: got %d",
        Z_TYPE_P(scope));
    return NULL;
  }

  return name;
}

char* nr_php_callable_to_string(zval* callable TSRMLS_DC) {
  char* name = NULL;

  if (NULL == callable) {
    nrl_verbosedebug(
        NRL_TXN,
        "nr_php_callable_to_string: cannot create name from NULL callable");
    return NULL;
  }

  if (nr_php_is_zval_valid_string(callable)) {
    name = nr_strndup(Z_STRVAL_P(callable), Z_STRLEN_P(callable));
  } else if (nr_php_is_zval_valid_array(callable)) {
    name = nr_php_callable_array_to_string(callable TSRMLS_CC);
  } else if (nr_php_is_zval_valid_object(callable)) {
    zend_class_entry* ce = Z_OBJCE_P(callable);

    if (NULL != ce) {
      name = nr_strndup(nr_php_class_entry_name(ce),
                        nr_php_class_entry_name_length(ce));
    } else {
      nrl_warning(
          NRL_TXN,
          "nr_php_callable_to_string: object does not have a class entry");
      name = nr_strdup(CALLABLE_OBJECT_UNKNOWN);
    }
  } else {
    nrl_verbosedebug(NRL_TXN,
                     "nr_php_callable_to_string: invalid callable of type %d",
                     Z_TYPE_P(callable));
  }

  return name;
}

static int nr_php_filter_class_methods(zend_function* func,
                                       const zend_class_entry* iface_ce,
                                       zend_hash_key* hash_key NRUNUSED
                                           TSRMLS_DC) {
  NR_UNUSED_TSRMLS

  if (iface_ce == func->common.scope) {
    return ZEND_HASH_APPLY_REMOVE;
  }

  return ZEND_HASH_APPLY_KEEP;
}

void nr_php_remove_interface_from_class(zend_class_entry* class_ce,
                                        const zend_class_entry* iface_ce
                                            TSRMLS_DC) {
  zend_uint i;

  if ((NULL == class_ce) || (NULL == iface_ce)) {
    return;
  }

  /*
   * The approach here is basically stolen wholesale from (the BSD licenced)
   * runkit: remove the interface class entry from Subscriber's class entry
   * interface list, then remove any methods inherited from that interface.
   */
  for (i = 0; i < class_ce->num_interfaces; i++) {
    zend_class_entry* class_iface = class_ce->interfaces[i];

    if (NULL == class_iface) {
      continue;
    }

    if (class_iface == iface_ce) {
      if (1 == class_ce->num_interfaces) {
        /*
         * Simple case: it's the only interface.
         */
        class_ce->interfaces = NULL;
        class_ce->num_interfaces = 0;

        break;
      } else if ((i + 1) == class_ce->num_interfaces) {
        /*
         * Almost as simple case: it's the last interface.
         */
        class_ce->interfaces[i] = NULL;
        class_ce->num_interfaces--;
      } else {
        /*
         * Complicated case: it's in the middle of the interfaces array. We'll
         * move the last interface here, since ordering (shouldn't) matter.
         */
        class_ce->interfaces[i]
            = class_ce->interfaces[--class_ce->num_interfaces];
      }
    }
  }

  /*
   * We have to discard the const qualifier on the interface class entry to
   * pass it through to nr_php_zend_hash_ptr_apply, even though the apply
   * callback itself takes a const zend_class_entry *. Since this generates a
   * warning in gcc, we'll squash it.
   */
#if defined(__clang__) || (__GNUC__ > 4) \
    || ((__GNUC__ == 4) && (__GNUC_MINOR__ > 5))
#pragma GCC diagnostic push
#pragma GCC diagnostic ignored "-Wcast-qual"
#endif

  nr_php_zend_hash_ptr_apply(&class_ce->function_table,
                             (nr_php_ptr_apply_t)nr_php_filter_class_methods,
                             (void*)iface_ce TSRMLS_CC);

#if defined(__clang__) || (__GNUC__ > 4) \
    || ((__GNUC__ == 4) && (__GNUC_MINOR__ > 5))
#pragma GCC diagnostic pop
#endif
}

nr_status_t nr_php_swap_user_functions(zend_function* a, zend_function* b) {
  zend_op_array temp;

  if ((NULL == a) || (ZEND_USER_FUNCTION != a->type)) {
    nrl_verbosedebug(NRL_INSTRUMENT, "%s: function a is invalid", __func__);
    return NR_FAILURE;
  }

  if ((NULL == b) || (ZEND_USER_FUNCTION != b->type)) {
    nrl_verbosedebug(NRL_INSTRUMENT, "%s: function b is invalid", __func__);
    return NR_FAILURE;
  }

  nr_memcpy(&temp, (zend_op_array*)a, sizeof(zend_op_array));
  nr_memcpy((zend_op_array*)a, (zend_op_array*)b, sizeof(zend_op_array));
  nr_memcpy((zend_op_array*)b, &temp, sizeof(zend_op_array));

  /*
   * It's unclear whether we should really swap the original scope and name
   * back, but it seems to work fine without doing so, so we'll leave them be
   * for now and hope for the best.
   */

  return NR_SUCCESS;
}

char* nr_php_class_name_from_full_name(const char* full_name) {
  int i;

  if (NULL == full_name) {
    return NULL;
  }

  for (i = 0; full_name[i]; i++) {
    if (':' == full_name[i]) {
      char* class_name = nr_strdup(full_name);

      class_name[i] = '\0';
      return class_name;
    }
  }
  return NULL;
}

char* nr_php_function_name_from_full_name(const char* full_name) {
  int i;

  if (NULL == full_name) {
    return NULL;
  }

  for (i = 0; full_name[i]; i++) {
    if ((':' == full_name[i]) && (':' == full_name[i + 1])) {
      return nr_strdup(full_name + i + 2);
    }
  }

  return nr_strdup(full_name);
}

char* nr_php_function_debug_name(const zend_function* func) {
  char* name = NULL;
  const zend_class_entry* scope;

  if (NULL == func) {
    return NULL;
  }

  scope = func->common.scope;
  name = nr_formatf("%s%s%s",
                    (scope ? NRSAFESTR(nr_php_class_entry_name(scope)) : ""),
                    (scope ? "::" : ""), NRSAFESTR(nr_php_function_name(func)));

  if ((ZEND_USER_FUNCTION == func->type)
      && (func->common.fn_flags & ZEND_ACC_CLOSURE)) {
#if ZEND_MODULE_API_NO >= ZEND_7_0_X_API_NO /* PHP 7.0+ */
    const char* filename = ZSTR_VAL(func->op_array.filename);
#else
    const char* filename = func->op_array.filename;
#endif /* PHP7+ */
    char* orig_name = name;

    name = nr_formatf("%s declared at %s:%d", orig_name, NRSAFESTR(filename),
                      func->op_array.line_start);
    nr_free(orig_name);
  }

  return name;
}

const char* nr_php_function_filename(zend_function* func) {
  /*
   * zend_function is a union and therefore may point to a zend_op_array or a
   * zend_internal_function. Checking the type weeds out ZEND_INTERNAL_FUNCTION,
   * which does not have an op_array.
   */
  if (func->type != ZEND_USER_FUNCTION) {
    return NULL;
  }

  if (NULL == func->op_array.filename) {
    return NULL;
  }

  return ZEND_STRING_VALUE(func->op_array.filename);
}

zval* nr_php_json_decode(zval* json TSRMLS_DC) {
  zval* decoded = NULL;

  if (NULL == json) {
    return NULL;
  }

  decoded = nr_php_call(NULL, "json_decode", json);
  if (NULL == decoded) {
    return NULL;
  }

  return decoded;
}

zval* nr_php_json_encode(zval* zv TSRMLS_DC) {
  zval* json = NULL;

  if (NULL == zv) {
    return NULL;
  }

  json = nr_php_call(NULL, "json_encode", zv);
  if (NULL == json) {
    return NULL;
  }

  if (!nr_php_is_zval_non_empty_string(json)) {
    nr_php_zval_free(&json);
    return NULL;
  }

  return json;
}

zval* nr_php_parse_str(const char* str, size_t len TSRMLS_DC) {
  zval* arr;
  char* mutable;

  if ((NULL == str) || (len > INT_MAX)) {
    return NULL;
  }

  arr = nr_php_zval_alloc();

  /*
   * sapi_module.treat_data() requires that the input string be allocated using
   * estrndup(), and that it be mutable, as it will be destroyed as part of the
   * parsing process.
   */
  mutable = estrndup(str, (nr_string_len_t)NRSAFELEN(len));

  array_init(arr);
  sapi_module.treat_data(PARSE_STRING, mutable, arr TSRMLS_CC);

  /*
   * We don't efree() mutable as sapi_module.treat_data() has already done that
   * for us.
   */
  return arr;
}

bool nr_php_function_is_static_method(const zend_function* func) {
  if (NULL == func) {
    return false;
  }

  return (func->common.fn_flags & ZEND_ACC_STATIC);
}

#if ZEND_MODULE_API_NO >= ZEND_7_0_X_API_NO /* PHP7+ */
<<<<<<< HEAD
extern const char* nr_php_zend_execute_data_function_name(
=======
const char* nr_php_zend_execute_data_function_name(
>>>>>>> 902fc15c
    const zend_execute_data* execute_data) {
  zend_string* function_name = NULL;

  if ((NULL == execute_data) || (NULL == execute_data->func)) {
    return NULL;
  }

  function_name = execute_data->func->common.function_name;

  if ((NULL == function_name)
      && (ZEND_USER_FUNCTION == execute_data->func->type)) {
<<<<<<< HEAD
    /*
     * This is the case of a filename being called so there is no function name.
     * It is broken out separately here in case we need to do something special
     * with it in the future.
     */
    return NULL;
=======
    return "main";
>>>>>>> 902fc15c
  }
  return function_name ? ZSTR_VAL(function_name) : NULL;
}

<<<<<<< HEAD
extern const char* nr_php_zend_execute_data_filename(
=======
const char* nr_php_zend_execute_data_filename(
>>>>>>> 902fc15c
    const zend_execute_data* execute_data) {
  zend_string* filename = NULL;
  while (
      execute_data
      && (!execute_data->func || !ZEND_USER_CODE(execute_data->func->type))) {
    execute_data = execute_data->prev_execute_data;
  }
  if (execute_data) {
    filename = execute_data->func->op_array.filename;
  }
  return filename ? ZSTR_VAL(filename) : NULL;
}

<<<<<<< HEAD
extern const char* nr_php_zend_execute_data_scope_name(
=======
const char* nr_php_zend_execute_data_scope_name(
>>>>>>> 902fc15c
    const zend_execute_data* execute_data) {
  zend_class_entry* ce = NULL;

  while (execute_data) {
    if (execute_data->func
        && (ZEND_USER_CODE(execute_data->func->type)
            || execute_data->func->common.scope)) {
      ce = execute_data->func->common.scope;
      execute_data = NULL;
    } else {
      execute_data = execute_data->prev_execute_data;
    }
  }
  return ce ? ZSTR_VAL(ce->name) : NULL;
}

<<<<<<< HEAD
extern uint32_t nr_php_zend_execute_data_lineno(
=======
uint32_t nr_php_zend_execute_data_lineno(
>>>>>>> 902fc15c
    const zend_execute_data* execute_data) {
  while (
      execute_data
      && (!execute_data->func || !ZEND_USER_CODE(execute_data->func->type))) {
    execute_data = execute_data->prev_execute_data;
  }
  if (execute_data) {
    return execute_data->opline ? execute_data->opline->lineno : 0;
  }
  return 0;
}

#endif /* PHP 7+ */<|MERGE_RESOLUTION|>--- conflicted
+++ resolved
@@ -1143,11 +1143,8 @@
 }
 
 #if ZEND_MODULE_API_NO >= ZEND_7_0_X_API_NO /* PHP7+ */
-<<<<<<< HEAD
-extern const char* nr_php_zend_execute_data_function_name(
-=======
+
 const char* nr_php_zend_execute_data_function_name(
->>>>>>> 902fc15c
     const zend_execute_data* execute_data) {
   zend_string* function_name = NULL;
 
@@ -1159,25 +1156,17 @@
 
   if ((NULL == function_name)
       && (ZEND_USER_FUNCTION == execute_data->func->type)) {
-<<<<<<< HEAD
     /*
      * This is the case of a filename being called so there is no function name.
      * It is broken out separately here in case we need to do something special
      * with it in the future.
      */
     return NULL;
-=======
-    return "main";
->>>>>>> 902fc15c
   }
   return function_name ? ZSTR_VAL(function_name) : NULL;
 }
 
-<<<<<<< HEAD
-extern const char* nr_php_zend_execute_data_filename(
-=======
 const char* nr_php_zend_execute_data_filename(
->>>>>>> 902fc15c
     const zend_execute_data* execute_data) {
   zend_string* filename = NULL;
   while (
@@ -1191,11 +1180,7 @@
   return filename ? ZSTR_VAL(filename) : NULL;
 }
 
-<<<<<<< HEAD
-extern const char* nr_php_zend_execute_data_scope_name(
-=======
 const char* nr_php_zend_execute_data_scope_name(
->>>>>>> 902fc15c
     const zend_execute_data* execute_data) {
   zend_class_entry* ce = NULL;
 
@@ -1212,11 +1197,7 @@
   return ce ? ZSTR_VAL(ce->name) : NULL;
 }
 
-<<<<<<< HEAD
-extern uint32_t nr_php_zend_execute_data_lineno(
-=======
 uint32_t nr_php_zend_execute_data_lineno(
->>>>>>> 902fc15c
     const zend_execute_data* execute_data) {
   while (
       execute_data
