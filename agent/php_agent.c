/*
 * Copyright 2020 New Relic Corporation. All rights reserved.
 * SPDX-License-Identifier: Apache-2.0
 */
#include "php_agent.h"
#include "php_call.h"
#include "php_globals.h"
#include "php_hash.h"
#include "nr_rum.h"
#include "util_logging.h"
#include "util_memory.h"
#include "util_strings.h"

#include "php_variables.h"

static zval* nr_php_get_zval_object_property_with_class_internal(
    zval* object,
    zend_class_entry* ce,
    const char* cname TSRMLS_DC) {
#if ZEND_MODULE_API_NO >= ZEND_7_0_X_API_NO /* PHP 7.0+ */
  /*
   * Although the below notes still apply in principle, PHP 7 additionally broke
   * the API for zend_read_property by adding an rv parameter, which is used to
   * provide storage for the return value in the case that a __get() magic
   * method is called. It is unclear why zend_read_property() doesn't do this
   * itself.
   *
   * For now, we shall do what every caller of zend_read_property in php-src/ext
   * does, which is to provide a pointer to a value that isn't subsequently
   * used.
   */
  zval* data;
  zval rv;
  zend_bool silent = 1;

  data = zend_read_property(ce, ZVAL_OR_ZEND_OBJECT(object), cname,
                            nr_strlen(cname), silent, &rv);
  if (&EG(uninitialized_zval) != data) {
    return data;
  }
#else
  /*
   * This attempts to read uninitialized (or non existing) properties always
   * return uninitialized_zval_ptr, even in the case where we read a property
   * during pre-hook time on a constructor.
   */
  zend_bool silent = 1; /* forces BP_VAR_IS semantics */
#if ZEND_MODULE_API_NO >= ZEND_5_4_X_API_NO
  zval* data = zend_read_property(ce, object, cname, nr_strlen(cname),
                                  silent TSRMLS_CC);
#else
  zval* data = zend_read_property(ce, object, (char*)nr_remove_const(cname),
                                  nr_strlen(cname), silent TSRMLS_CC);
#endif /* PHP >= 5.4 */

  if (EG(uninitialized_zval_ptr) != data) {
    return data;
  }
#endif /* PHP7+ */

  return NULL;
}

zval* nr_php_get_zval_object_property(zval* object,
                                      const char* cname TSRMLS_DC) {
  char* name;

  if ((0 == object) || (0 == cname) || (0 == cname[0])) {
    return 0;
  }

  name = (char*)nr_alloca(nr_strlen(cname) + 1);
  nr_strcpy(name, cname);

  if (nr_php_is_zval_valid_object(object)) {
    return nr_php_get_zval_object_property_with_class_internal(
        object, Z_OBJCE_P(object), name TSRMLS_CC);
  } else if (IS_ARRAY == Z_TYPE_P(object)) {
    zval* data;

    data = nr_php_zend_hash_find(Z_ARRVAL_P(object), name);
    if (data) {
      return data;
    }
  }

  return 0;
}

zval* nr_php_get_zval_object_property_with_class(zval* object,
                                                 zend_class_entry* ce,
                                                 const char* cname TSRMLS_DC) {
  if ((!nr_php_is_zval_valid_object(object)) || (NULL == ce) || (NULL == cname)
      || ('\0' == cname[0])) {
    return NULL;
  }

  return nr_php_get_zval_object_property_with_class_internal(object, ce,
                                                             cname TSRMLS_CC);
}

int nr_php_object_has_method(zval* object, const char* lcname TSRMLS_DC) {
  zend_class_entry* ce;
  int namelen;
  char* vname;

  if (nrunlikely((0 == lcname) || (0 == lcname[0]))) {
    return 0;
  }

  if (nrunlikely(0 == nr_php_is_zval_valid_object(object))) {
    return 0;
  }

  namelen = nr_strlen(lcname);
  vname = (char*)nr_alloca(namelen + 1);
  nr_strcpy(vname, lcname);

  ce = Z_OBJCE_P(object);
  if (nr_php_zend_hash_exists(&ce->function_table, vname)) {
    return 1;
  } else {
    if (NULL == Z_OBJ_HT_P(object)->get_method) { /* nr_php_object_has_method */
      return 0;
    } else {
      void* func;

#if ZEND_MODULE_API_NO >= ZEND_7_0_X_API_NO /* PHP 7.0+ */
      zend_string* name_str = zend_string_init(vname, namelen, 0);

      func = (void*)Z_OBJ_HT_P(object)->get_method(&Z_OBJ_P(object), name_str,
                                                   NULL TSRMLS_CC);

      zend_string_release(name_str);
#elif ZEND_MODULE_API_NO >= ZEND_5_4_X_API_NO
      /*
       * This can leak if the object has a __call() method, as in that situation
       * only, zend_std_get_method() will indirectly allocate a new
       * zend_function in zend_get_user_call_function().
       *
       * We can't easily detect this, and the zend_function() is allocated via
       * emalloc(), so we're just going to let this slide and let the Zend
       * Engine clean it up at RSHUTDOWN. Note that this needs to be suppressed
       * in Valgrind, though.
       */
      func = (void*)Z_OBJ_HT_P(object)->get_method(
          &object, vname, namelen,
          NULL TSRMLS_CC); /* nr_php_object_has_method */
#else /* PHP < 5.4 */
      func = (void*)Z_OBJ_HT_P(object)->get_method(
          &object, vname, namelen TSRMLS_CC); /* nr_php_object_has_method */
#endif

      if (NULL == func) {
        return 0;
      }
      return 1;
    }
  }
}

int nr_php_object_has_concrete_method(zval* object,
                                      const char* lcname TSRMLS_DC) {
  if (nrunlikely((NULL == lcname) || (0 == lcname[0]))) {
    return 0;
  }

  if (nrunlikely(0 == nr_php_is_zval_valid_object(object))) {
    return 0;
  }

  return nr_php_zend_hash_exists(&Z_OBJCE_P(object)->function_table, lcname);
}

zend_function* nr_php_find_function(const char* name TSRMLS_DC) {
  if (NULL == name) {
    return NULL;
  }

  /*
   * Both PHP 5 and PHP 7 store zend_function * in the function table, so we
   * can simply directly return the result of zend_hash_find_ptr.
   */
  return (zend_function*)nr_php_zend_hash_find_ptr(EG(function_table), name);
}

/*
 * PHP 5 stores a double pointer to a zend_class_entry in the class table,
 * whereas PHP 7 only uses a single level of indirection.
 */
zend_class_entry* nr_php_find_class(const char* name TSRMLS_DC) {
#if ZEND_MODULE_API_NO >= ZEND_7_0_X_API_NO /* PHP 7.0+ */
  if (NULL == name) {
    return NULL;
  }

  return (zend_class_entry*)nr_php_zend_hash_find_ptr(EG(class_table), name);
#else
  zend_class_entry** ce_ptr = 0;

  if (0 == name) {
    return 0;
  }

  ce_ptr = (zend_class_entry**)nr_php_zend_hash_find_ptr(EG(class_table), name);

  return ce_ptr ? *ce_ptr : NULL;
#endif /* PHP7+ */
}

zend_function* nr_php_find_class_method(const zend_class_entry* klass,
                                        const char* name) {
  if (0 == klass) {
    return 0;
  }
  if (0 == name) {
    return 0;
  }

  /*
   * Both PHP 5 and PHP 7 store zend_function in the function table, so we
   * can simply directly return the result of zend_hash_find_ptr.
   */
  return (zend_function*)nr_php_zend_hash_find_ptr(&(klass->function_table),
                                                   name);
}

int nr_php_class_entry_instanceof_class(const zend_class_entry* ce,
                                        const char* class_name TSRMLS_DC) {
  int found = 0;

  if (NULL != ce) {
    char* class_name_lower = nr_string_to_lowercase(class_name);
    zend_class_entry* class_name_ce
        = nr_php_find_class(class_name_lower TSRMLS_CC);

    if (NULL != class_name_ce) {
      found = instanceof_function(ce, class_name_ce TSRMLS_CC);
    }

    nr_free(class_name_lower);
  }

  return found;
}

int nr_php_object_instanceof_class(const zval* object,
                                   const char* class_name TSRMLS_DC) {
  if (!nr_php_is_zval_valid_object(object)) {
    return 0;
  }

  return nr_php_class_entry_instanceof_class(Z_OBJCE_P(object),
                                             class_name TSRMLS_CC);
}

zend_function* nr_php_zval_to_function(zval* zv TSRMLS_DC) {
  zend_fcall_info_cache fcc;

  if (NULL == zv) {
    return NULL;
  }

#if ZEND_MODULE_API_NO >= ZEND_7_0_X_API_NO /* PHP 7.0+ */
  if (zend_is_callable_ex(zv, NULL, 0, NULL, &fcc, NULL)) {
    return fcc.function_handler;
  }
#else
  if (zend_is_callable_ex(zv, NULL, 0, NULL, NULL, &fcc, NULL TSRMLS_CC)) {
    return fcc.function_handler;
  }
#endif /* PHP7+ */

  return NULL;
}

zend_execute_data* nr_get_zend_execute_data(NR_EXECUTE_PROTO TSRMLS_DC) {
  NR_UNUSED_FUNC_RETURN_VALUE;

#if ZEND_MODULE_API_NO >= ZEND_8_0_X_API_NO \
    && !defined OVERWRITE_ZEND_EXECUTE_DATA /* PHP 8.0+ and OAPI */

  /*
   * There is no other recourse.  We must return what OAPI gave us.  This should
   * theoretically never be NULL since we check for NULL before calling the
   * handlers; however, if it was NULL, there is nothing we can do about it.
   */
  return execute_data;
#endif
  zend_execute_data* ptrg
      = EG(current_execute_data); /* via zend engine global data structure */
  NR_UNUSED_SPECIALFN;
  NR_UNUSED_FUNC_RETURN_VALUE;
#if ZEND_MODULE_API_NO >= ZEND_5_5_X_API_NO
  {
    /*
     * ptra is argument passed in to us, it might be NULL if the caller doesn't
     * have that info.
     */
    zend_execute_data* ptra = execute_data;
    if (NULL != ptra) {
      return ptra;
    } else {
      return ptrg;
    }
  }
#else /* PHP < 5.5 */
  return ptrg;
#endif
}

/*
 * Purpose : Return a pointer to the arguments for the true frame that is
 *           legitimate_frame_delta frames down from the top.
 *
 * Params  : 1. The number of true frames to walk down.  0 means "top of stack".
 *              The PHP5.5 half-formed stack top frame (with a null arguments
 *              block) is ignored.
 *
 *           2. The execution context supplied by the zend engine; this changes
 *              from PHP5.4 to PHP5.5, hence the use of macros.
 *
 * See this web page discussion migrating from 5.4 to 5.5 (July 22, 2013)
 *   http://www.php.net/manual/en/migration55.internals.php
 *
 * If the arguments pointer is null, it represents either a half-formed frame
 * (or the base of the call stack). Go up one frame, and use the arguments
 * vector from there. The two functions appear to be identical.
 *
 * For PHP 5.4 (and presumably earlier), this additional stack frame isn't
 * there.
 *
 * See the picture near line 1525 of PHP 5.5.3 zend_execute.c
 */
#if ZEND_MODULE_API_NO >= ZEND_5_5_X_API_NO && !defined(PHP7) \
    && !defined(PHP8) /* PHP 5.5 and 5.6 */
static void** nr_php_get_php55_stack_arguments(int legitimate_frame_delta,
                                               NR_EXECUTE_PROTO TSRMLS_DC) {
  zend_execute_data* ex;
  void** arguments;
  int i;

  ex = nr_get_zend_execute_data(NR_EXECUTE_ORIG_ARGS TSRMLS_CC);

  arguments = ex->function_state.arguments;
  if (NULL == arguments) {
    ex = ex->prev_execute_data; /* discard top partially formed frame */
  }

  if (NULL == ex) {
    return NULL;
  }

  arguments = ex->function_state.arguments;
  if (NULL == arguments) {
    return NULL; /* PHP stack appears to be be malformed */
  }

  for (i = 0; i < legitimate_frame_delta; i++) {
    ex = ex->prev_execute_data;
    if (NULL == ex) {
      return NULL; /* No caller; we're at the bottom of the stack */
    }
    arguments = ex->function_state.arguments;
    if (NULL == arguments) {
      return NULL; /* PHP stack appears to be be malformed */
    }
  }

  return arguments;
}
#endif

#if !defined(PHP7) && !defined(PHP8) /* PHP 5.5 and 5.6 */
/*
 * Use detailed zend specific knowledge of the interpreter stack
 * to read the argument vector.
 * Here, the 'h' suffix means "hackery".
 */
static zval* nr_php_get_user_func_arg_via_h(int requested_arg_index,
                                            int* arg_count_p,
                                            NR_EXECUTE_PROTO TSRMLS_DC) {
  void** p = 0;
  zval** argp = 0;
  zval* arg = 0;

  NR_UNUSED_SPECIALFN;

  if (NULL == arg_count_p) {
    return NULL;
  }
  *arg_count_p = -1;
  if (NULL == nr_get_zend_execute_data(NR_EXECUTE_ORIG_ARGS TSRMLS_CC)) {
    return NULL;
  }

#if ZEND_MODULE_API_NO >= ZEND_5_5_X_API_NO
  p = nr_php_get_php55_stack_arguments(0, NR_EXECUTE_ORIG_ARGS TSRMLS_CC);
  if (NULL == p) {
    return NULL;
  }
  *arg_count_p = (int)(zend_uintptr_t)*p;
#else
  p = nr_get_zend_execute_data(NR_EXECUTE_ORIG_ARGS TSRMLS_CC)
          ->function_state.arguments;
  if (NULL == p) {
    return NULL;
  }
  *arg_count_p = (int)(zend_uintptr_t)*p;
#endif /* PHP >= 5.5 */

  if (requested_arg_index > *arg_count_p) {
    return NULL;
  }

  argp = ((zval**)p) - *arg_count_p + requested_arg_index - 1;
  if (NULL == argp) {
    return NULL;
  }

  arg = *argp;
  return arg;
}
#endif /* !PHP7 && !PHP8*/

/*
 * NOTICE: requested_arg_index is a 1-based value, not a 0-based value!
 */
zval* nr_php_get_user_func_arg(size_t requested_arg_index,
                               NR_EXECUTE_PROTO TSRMLS_DC) {
  zval* arg_via_h = 0;
  int arg_count_via_h = -1;

  NR_UNUSED_FUNC_RETURN_VALUE;

  if (requested_arg_index < 1) {
    return NULL;
  }

#if ZEND_MODULE_API_NO >= ZEND_7_0_X_API_NO /* PHP 7.0+ */
  (void)arg_count_via_h;

  if (requested_arg_index > ZEND_CALL_NUM_ARGS(execute_data)) {
    return NULL;
  }

  arg_via_h = ZEND_CALL_ARG(execute_data, requested_arg_index);
#else
  arg_via_h = nr_php_get_user_func_arg_via_h(
      requested_arg_index, &arg_count_via_h, NR_EXECUTE_ORIG_ARGS TSRMLS_CC);
#endif /* PHP7+ */

  return arg_via_h;
}

size_t nr_php_get_user_func_arg_count(NR_EXECUTE_PROTO TSRMLS_DC) {
#if ZEND_MODULE_API_NO >= ZEND_7_0_X_API_NO /* PHP 7.0+ */
  NR_UNUSED_FUNC_RETURN_VALUE;
  return (size_t)ZEND_CALL_NUM_ARGS(execute_data);
#else
  int arg_count_via_h = -1;

  if (NULL
      == nr_php_get_user_func_arg_via_h(1, &arg_count_via_h,
                                        NR_EXECUTE_ORIG_ARGS TSRMLS_CC)) {
    return 0;
  } else if (arg_count_via_h < 0) {
    nrl_verbosedebug(NRL_AGENT, "%s: unexpected argument count %d", __func__,
                     arg_count_via_h);
    return 0;
  }

  return (size_t)arg_count_via_h;
#endif /* PHP7+ */
}

zend_execute_data* nr_php_get_caller_execute_data(NR_EXECUTE_PROTO,
                                                  ssize_t offset TSRMLS_DC) {
  zend_execute_data* ced;
  ssize_t i;

  NR_UNUSED_SPECIALFN;
  NR_UNUSED_TSRMLS;

#if ZEND_MODULE_API_NO >= ZEND_5_5_X_API_NO
  ced = execute_data;

  if (NULL == ced) {
    ced = nr_get_zend_execute_data(NR_EXECUTE_ORIG_ARGS TSRMLS_CC);
  }
#else /* PHP < 5.5 */
  ced = nr_get_zend_execute_data(NR_EXECUTE_ORIG_ARGS TSRMLS_CC);
#endif

  for (i = 0; i < offset; i++) {
    if (NULL == ced) {
      return NULL;
    }

    ced = ced->prev_execute_data;
  }

#if ZEND_MODULE_API_NO >= ZEND_7_0_X_API_NO /* PHP 7.0+ */
  if ((NULL == ced) || (NULL == ced->opline)) {
    return NULL;
  }
#else
  if ((NULL == ced) || (NULL == ced->op_array)) {
    return NULL;
  }
#endif /* PHP7+ */

  if ((ZEND_DO_FCALL != ced->opline->opcode)
      && (ZEND_DO_FCALL_BY_NAME != ced->opline->opcode)) {
    return NULL;
  }

#if ZEND_MODULE_API_NO >= ZEND_7_0_X_API_NO /* PHP 7.0+ */
  if (NULL == ced->func) {
    return NULL;
  }
#else
  if (0 == ced->function_state.function) {
    return NULL;
  }
#endif /* PHP7+ */

  return ced;
}

const zend_function* nr_php_get_caller(NR_EXECUTE_PROTO,
                                       ssize_t offset TSRMLS_DC) {
  const zend_execute_data* ped
      = nr_php_get_caller_execute_data(NR_EXECUTE_ORIG_ARGS, offset TSRMLS_CC);

  if (NULL == ped) {
    return NULL;
  }

#if ZEND_MODULE_API_NO >= ZEND_7_0_X_API_NO /* PHP 7.0+ */
  return ped->func;
#else
  return ped->function_state.function;
#endif /* PHP7+ */
}

zval* nr_php_get_active_php_variable(const char* name TSRMLS_DC) {
  HashTable* table;

#if ZEND_MODULE_API_NO >= ZEND_7_0_X_API_NO /* PHP 7.0+ */
  table = zend_rebuild_symbol_table();

  /*
   * Variables declared at compile time within the scope are stored as compiled
   * variables within the execution frame, and the symbol table will include
   * only an IS_INDIRECT variable pointing to that variable. As a result, we
   * need to use nr_php_zval_direct() to get the actual variable the caller
   * wants to be consistent with PHP 5.
   *
   * For more information, see:
   * https://nikic.github.io/2015/06/19/Internal-value-representation-in-PHP-7-part-2.html#indirect-zvals
   */
  return nr_php_zval_direct(nr_php_zend_hash_find(table, name));
#else
  table = EG(active_symbol_table);
  return nr_php_zend_hash_find(table, name);
#endif /* PHP7+ */
}

int nr_php_silence_errors(TSRMLS_D) {
  int error_reporting = EG(error_reporting);

  EG(error_reporting) = 0;

  return error_reporting;
}

void nr_php_restore_errors(int error_reporting TSRMLS_DC) {
  EG(error_reporting) = error_reporting;
}

zval* nr_php_get_constant(const char* name TSRMLS_DC) {
#if ZEND_MODULE_API_NO >= ZEND_7_0_X_API_NO /* PHP 7.0+ */
  zval* constant;
  zval* copy = NULL;
  zend_string* name_str;

  if (NULL == name) {
    return NULL;
  }

  name_str = zend_string_init(name, nr_strlen(name), 0);
  constant = zend_get_constant(name_str);
  zend_string_release(name_str);

  if (NULL == constant) {
    return NULL;
  }

  /*
   * For consistency with PHP 5, we'll copy the constant to a new zval.
   */
  copy = nr_php_zval_alloc();
  ZVAL_DUP(copy, constant);

  return copy;
#else
  nr_string_len_t len;
  int rv;
  zval* constant = NULL;

  if (NULL == name) {
    return NULL;
  }

  len = nr_strlen(name);
  constant = nr_php_zval_alloc();

  /* zend_get_constant returns 0 and 1 (not SUCCESS or FAILURE) */
  rv = zend_get_constant(name, len, constant TSRMLS_CC);
  if (0 == rv) {
    nr_php_zval_free(&constant);
    return NULL;
  }

  return constant;
#endif /* PHP7+ */
}

zval* nr_php_get_class_constant(const zend_class_entry* ce, const char* name) {
#if ZEND_MODULE_API_NO >= ZEND_7_1_X_API_NO
  zend_class_constant* constant = NULL;
  zval* copy = NULL;

  if (NULL == ce) {
    return NULL;
  }

  constant = nr_php_zend_hash_find_ptr(&(ce->constants_table), name);

  if (constant) {
    copy = nr_php_zval_alloc();
    ZVAL_DUP(copy, &constant->value);
  }

  return copy;
#else
  zval* constant = NULL;
  zval* copy = NULL;

  if (NULL == ce) {
    return NULL;
  }

  constant = nr_php_zend_hash_find(&(ce->constants_table), name);

  if (constant) {
    copy = nr_php_zval_alloc();

    /*
     * PHP 7.0 usually returns an IS_REF. We need to unwrap to ensure that we
     * duplicate the concrete value, otherwise the caller will end up freeing a
     * value that it doesn't own, and bad things will happen.
     */
    ZVAL_DUP(copy, nr_php_zval_real_value(constant));
  }

  return copy;
#endif
}

int nr_php_is_zval_named_constant(const zval* zv, const char* name TSRMLS_DC) {
  int is_equal = 0;
  zval* constant;

  if ((NULL == zv) || (IS_LONG != Z_TYPE_P(zv)) || (NULL == name)) {
    return 0;
  }

  constant = nr_php_get_constant(name TSRMLS_CC);
  if (NULL == constant) {
    return 0;
  }
  if ((IS_LONG == Z_TYPE_P(constant)) && (Z_LVAL_P(zv) == Z_LVAL_P(constant))) {
    is_equal = 1;
  }

  nr_php_zval_free(&constant);
  return is_equal;
}

int nr_php_zend_is_auto_global(const char* name, size_t name_len TSRMLS_DC) {
#if ZEND_MODULE_API_NO >= ZEND_7_0_X_API_NO /* PHP 7.0+ */
  zend_bool rv;
  zend_string* zs = zend_string_init(name, name_len, 0);

  rv = zend_is_auto_global(zs);

  zend_string_free(zs);
  return rv;
#else
  return (int)zend_is_auto_global(name, (int)name_len TSRMLS_CC);
#endif /* PHP7+ */
}

const char* nr_php_use_license(const char* api_license TSRMLS_DC) {
  const char* lic_to_use = api_license;

  if ((NULL == lic_to_use) || ('\0' == lic_to_use[0])) {
    lic_to_use = NRINI(license);
  }

  if ((NULL == lic_to_use) || ('\0' == lic_to_use[0])) {
    lic_to_use = NR_PHP_PROCESS_GLOBALS(upgrade_license_key);
  }

  if (NR_LICENSE_SIZE == nr_strlen(lic_to_use)) {
    return lic_to_use;
  }
  return NULL;
}

char* nr_php_get_server_global(const char* name TSRMLS_DC) {
  zval* data = NULL;
  zval* global = NULL;

  if (NULL == name) {
    return NULL;
  }

#if ZEND_MODULE_API_NO >= ZEND_7_0_X_API_NO /* PHP 7.0+ */
  global = &(PG(http_globals)[TRACK_VARS_SERVER]);
#else
  global = PG(http_globals)[TRACK_VARS_SERVER];
#endif

  if (!nr_php_is_zval_valid_array(global)) {
    return NULL;
  }

  if (NULL == Z_ARRVAL_P(global)) {
    return NULL;
  }

  data = nr_php_zend_hash_find(Z_ARRVAL_P(global), name);

  if (!nr_php_is_zval_non_empty_string(data)) {
    return NULL;
  }

  return nr_strndup(Z_STRVAL_P(data), Z_STRLEN_P(data));
}

int nr_php_extension_loaded(const char* name) {
  int found = 0;
  char* lcname;

  if (NULL == name) {
    return 0;
  }

  lcname = nr_string_to_lowercase(name);
  found = nr_php_zend_hash_exists(&module_registry, lcname);
  nr_free(lcname);

  return found;
}

#define CALLABLE_OBJECT_UNKNOWN "(unknown)"

/*
 * Purpose : Create a single string name from a callable array.
 *
 * Params  : 1. The callable array.
 *
 * Returns : A string containing the name, or NULL if the callable array is
 *           malformed. The caller must nr_free the string after use.
 */
static char* nr_php_callable_array_to_string(zval* callable TSRMLS_DC) {
  zval* function;
  char* name = NULL;
  size_t num_elements = nr_php_zend_hash_num_elements(Z_ARRVAL_P(callable));
  zval* scope;
  size_t function_len = 0;

  if (2 != num_elements) {
    nrl_verbosedebug(NRL_TXN,
                     "nr_php_callable_array_to_string: unexpected number of "
                     "elements in callable array: got %zu, expected 2",
                     num_elements);
    return NULL;
  }

  scope = nr_php_zend_hash_index_find(Z_ARRVAL_P(callable), 0);
  if (NULL == scope) {
    /*
     * This is a warning rather than a verbose debug as we just checked the
     * length above, so this would indicate that something is wrong with the
     * hash table.
     */
    nrl_warning(NRL_TXN,
                "nr_php_callable_array_to_string: finding element 0 of a "
                "callable array with 2 elements failed");
    return NULL;
  }

  function = nr_php_zend_hash_index_find(Z_ARRVAL_P(callable), 1);
  if (NULL == function) {
    /*
     * This is a warning rather than a verbose debug as we just checked the
     * length above, so this would indicate that something is wrong with the
     * hash table.
     */
    nrl_warning(NRL_TXN,
                "nr_php_callable_array_to_string: finding element 1 of a "
                "callable array with 2 elements failed");
    return NULL;
  }

  if (!nr_php_is_zval_valid_string(function)) {
    nrl_verbosedebug(NRL_TXN, "%s: unexpected type for function: got %d",
                     __func__, Z_TYPE_P(function));
    return NULL;
  }

  function_len = Z_STRLEN_P(function);

  if (nr_php_is_zval_valid_string(scope)) {
    /* This is a static method call; eg ['Class', 'method']. */
    size_t scope_len = Z_STRLEN_P(scope);

    name = (char*)nr_malloc(scope_len + function_len + 3);
    nr_strxcpy(name, Z_STRVAL_P(scope), scope_len);
    nr_strcat(name, "::");
    nr_strncat(name, Z_STRVAL_P(function), function_len);
  } else if (nr_php_is_zval_valid_object(scope)) {
    /* This is a normal method call; eg [$object, 'method']. */
    zend_class_entry* ce = Z_OBJCE_P(scope);
    const char* class_name = CALLABLE_OBJECT_UNKNOWN;
    size_t class_name_len = sizeof(CALLABLE_OBJECT_UNKNOWN);

    if (NULL != ce) {
      class_name = nr_php_class_entry_name(ce);
      class_name_len = nr_php_class_entry_name_length(ce);
    } else {
      nrl_warning(NRL_TXN,
                  "nr_php_callable_array_to_string: object does not have a "
                  "class entry");
    }

    name = (char*)nr_malloc(class_name_len + function_len + 3);
    nr_strxcpy(name, class_name, class_name_len);
    nr_strcat(name, "->");
    nr_strncat(name, Z_STRVAL_P(function), function_len);
  } else {
    nrl_verbosedebug(
        NRL_TXN,
        "nr_php_callable_array_to_string: unexpected type for scope: got %d",
        Z_TYPE_P(scope));
    return NULL;
  }

  return name;
}

char* nr_php_callable_to_string(zval* callable TSRMLS_DC) {
  char* name = NULL;

  if (NULL == callable) {
    nrl_verbosedebug(
        NRL_TXN,
        "nr_php_callable_to_string: cannot create name from NULL callable");
    return NULL;
  }

  if (nr_php_is_zval_valid_string(callable)) {
    name = nr_strndup(Z_STRVAL_P(callable), Z_STRLEN_P(callable));
  } else if (nr_php_is_zval_valid_array(callable)) {
    name = nr_php_callable_array_to_string(callable TSRMLS_CC);
  } else if (nr_php_is_zval_valid_object(callable)) {
    zend_class_entry* ce = Z_OBJCE_P(callable);

    if (NULL != ce) {
      name = nr_strndup(nr_php_class_entry_name(ce),
                        nr_php_class_entry_name_length(ce));
    } else {
      nrl_warning(
          NRL_TXN,
          "nr_php_callable_to_string: object does not have a class entry");
      name = nr_strdup(CALLABLE_OBJECT_UNKNOWN);
    }
  } else {
    nrl_verbosedebug(NRL_TXN,
                     "nr_php_callable_to_string: invalid callable of type %d",
                     Z_TYPE_P(callable));
  }

  return name;
}

static int nr_php_filter_class_methods(zend_function* func,
                                       const zend_class_entry* iface_ce,
                                       zend_hash_key* hash_key NRUNUSED
                                           TSRMLS_DC) {
  NR_UNUSED_TSRMLS

  if (iface_ce == func->common.scope) {
    return ZEND_HASH_APPLY_REMOVE;
  }

  return ZEND_HASH_APPLY_KEEP;
}

void nr_php_remove_interface_from_class(zend_class_entry* class_ce,
                                        const zend_class_entry* iface_ce
                                            TSRMLS_DC) {
  zend_uint i;

  if ((NULL == class_ce) || (NULL == iface_ce)) {
    return;
  }

  /*
   * The approach here is basically stolen wholesale from (the BSD licenced)
   * runkit: remove the interface class entry from Subscriber's class entry
   * interface list, then remove any methods inherited from that interface.
   */
  for (i = 0; i < class_ce->num_interfaces; i++) {
    zend_class_entry* class_iface = class_ce->interfaces[i];

    if (NULL == class_iface) {
      continue;
    }

    if (class_iface == iface_ce) {
      if (1 == class_ce->num_interfaces) {
        /*
         * Simple case: it's the only interface.
         */
        class_ce->interfaces = NULL;
        class_ce->num_interfaces = 0;

        break;
      } else if ((i + 1) == class_ce->num_interfaces) {
        /*
         * Almost as simple case: it's the last interface.
         */
        class_ce->interfaces[i] = NULL;
        class_ce->num_interfaces--;
      } else {
        /*
         * Complicated case: it's in the middle of the interfaces array. We'll
         * move the last interface here, since ordering (shouldn't) matter.
         */
        class_ce->interfaces[i]
            = class_ce->interfaces[--class_ce->num_interfaces];
      }
    }
  }

  /*
   * We have to discard the const qualifier on the interface class entry to
   * pass it through to nr_php_zend_hash_ptr_apply, even though the apply
   * callback itself takes a const zend_class_entry *. Since this generates a
   * warning in gcc, we'll squash it.
   */
#if defined(__clang__) || (__GNUC__ > 4) \
    || ((__GNUC__ == 4) && (__GNUC_MINOR__ > 5))
#pragma GCC diagnostic push
#pragma GCC diagnostic ignored "-Wcast-qual"
#endif

  nr_php_zend_hash_ptr_apply(&class_ce->function_table,
                             (nr_php_ptr_apply_t)nr_php_filter_class_methods,
                             (void*)iface_ce TSRMLS_CC);

#if defined(__clang__) || (__GNUC__ > 4) \
    || ((__GNUC__ == 4) && (__GNUC_MINOR__ > 5))
#pragma GCC diagnostic pop
#endif
}

nr_status_t nr_php_swap_user_functions(zend_function* a, zend_function* b) {
  zend_op_array temp;

  if ((NULL == a) || (ZEND_USER_FUNCTION != a->type)) {
    nrl_verbosedebug(NRL_INSTRUMENT, "%s: function a is invalid", __func__);
    return NR_FAILURE;
  }

  if ((NULL == b) || (ZEND_USER_FUNCTION != b->type)) {
    nrl_verbosedebug(NRL_INSTRUMENT, "%s: function b is invalid", __func__);
    return NR_FAILURE;
  }

  nr_memcpy(&temp, (zend_op_array*)a, sizeof(zend_op_array));
  nr_memcpy((zend_op_array*)a, (zend_op_array*)b, sizeof(zend_op_array));
  nr_memcpy((zend_op_array*)b, &temp, sizeof(zend_op_array));

  /*
   * It's unclear whether we should really swap the original scope and name
   * back, but it seems to work fine without doing so, so we'll leave them be
   * for now and hope for the best.
   */

  return NR_SUCCESS;
}

char* nr_php_class_name_from_full_name(const char* full_name) {
  int i;

  if (NULL == full_name) {
    return NULL;
  }

  for (i = 0; full_name[i]; i++) {
    if (':' == full_name[i]) {
      char* class_name = nr_strdup(full_name);

      class_name[i] = '\0';
      return class_name;
    }
  }
  return NULL;
}

char* nr_php_function_name_from_full_name(const char* full_name) {
  int i;

  if (NULL == full_name) {
    return NULL;
  }

  for (i = 0; full_name[i]; i++) {
    if ((':' == full_name[i]) && (':' == full_name[i + 1])) {
      return nr_strdup(full_name + i + 2);
    }
  }

  return nr_strdup(full_name);
}

char* nr_php_function_debug_name(const zend_function* func) {
  char* name = NULL;
  const zend_class_entry* scope;

  if (NULL == func) {
    return NULL;
  }

  scope = func->common.scope;
  name = nr_formatf("%s%s%s",
                    (scope ? NRSAFESTR(nr_php_class_entry_name(scope)) : ""),
                    (scope ? "::" : ""), NRSAFESTR(nr_php_function_name(func)));

  if ((ZEND_USER_FUNCTION == func->type)
      && (func->common.fn_flags & ZEND_ACC_CLOSURE)) {
#if ZEND_MODULE_API_NO >= ZEND_7_0_X_API_NO /* PHP 7.0+ */
    const char* filename = ZSTR_VAL(func->op_array.filename);
#else
    const char* filename = func->op_array.filename;
#endif /* PHP7+ */
    char* orig_name = name;

    name = nr_formatf("%s declared at %s:%d", orig_name, NRSAFESTR(filename),
                      func->op_array.line_start);
    nr_free(orig_name);
  }

  return name;
}

const char* nr_php_function_filename(zend_function* func) {
  /*
   * zend_function is a union and therefore may point to a zend_op_array or a
   * zend_internal_function. Checking the type weeds out ZEND_INTERNAL_FUNCTION,
   * which does not have an op_array.
   */
  if (func->type != ZEND_USER_FUNCTION) {
    return NULL;
  }

  if (NULL == func->op_array.filename) {
    return NULL;
  }

  return ZEND_STRING_VALUE(func->op_array.filename);
}

zval* nr_php_json_decode(zval* json TSRMLS_DC) {
  zval* decoded = NULL;

  if (NULL == json) {
    return NULL;
  }

  decoded = nr_php_call(NULL, "json_decode", json);
  if (NULL == decoded) {
    return NULL;
  }

  return decoded;
}

zval* nr_php_json_encode(zval* zv TSRMLS_DC) {
  zval* json = NULL;

  if (NULL == zv) {
    return NULL;
  }

  json = nr_php_call(NULL, "json_encode", zv);
  if (NULL == json) {
    return NULL;
  }

  if (!nr_php_is_zval_non_empty_string(json)) {
    nr_php_zval_free(&json);
    return NULL;
  }

  return json;
}

zval* nr_php_parse_str(const char* str, size_t len TSRMLS_DC) {
  zval* arr;
  char* mutable;

  if ((NULL == str) || (len > INT_MAX)) {
    return NULL;
  }

  arr = nr_php_zval_alloc();

  /*
   * sapi_module.treat_data() requires that the input string be allocated using
   * estrndup(), and that it be mutable, as it will be destroyed as part of the
   * parsing process.
   */
  mutable = estrndup(str, (nr_string_len_t)NRSAFELEN(len));

  array_init(arr);
  sapi_module.treat_data(PARSE_STRING, mutable, arr TSRMLS_CC);

  /*
   * We don't efree() mutable as sapi_module.treat_data() has already done that
   * for us.
   */
  return arr;
}

bool nr_php_function_is_static_method(const zend_function* func) {
  if (NULL == func) {
    return false;
  }

  return (func->common.fn_flags & ZEND_ACC_STATIC);
}

#if ZEND_MODULE_API_NO >= ZEND_7_0_X_API_NO /* PHP7+ */
<<<<<<< HEAD

=======
>>>>>>> c9528bf1
const char* nr_php_zend_execute_data_function_name(
    const zend_execute_data* execute_data) {
  zend_string* function_name = NULL;

  if ((NULL == execute_data) || (NULL == execute_data->func)) {
    return NULL;
  }

  function_name = execute_data->func->common.function_name;

  if ((NULL == function_name)
      && (ZEND_USER_FUNCTION == execute_data->func->type)) {
<<<<<<< HEAD
    /*
     * This is the case of a filename being called so there is no function name.
     * It is broken out separately here in case we need to do something special
     * with it in the future.
     */
    return NULL;
=======
    return "main";
>>>>>>> c9528bf1
  }
  return function_name ? ZSTR_VAL(function_name) : NULL;
}

const char* nr_php_zend_execute_data_filename(
    const zend_execute_data* execute_data) {
  zend_string* filename = NULL;
<<<<<<< HEAD
  while (NR_ZEND_USER_FUNC_EXISTS(execute_data)) {
=======
  while (
      execute_data
      && (!execute_data->func || !ZEND_USER_CODE(execute_data->func->type))) {
>>>>>>> c9528bf1
    execute_data = execute_data->prev_execute_data;
  }
  if (execute_data) {
    filename = execute_data->func->op_array.filename;
  }
  return filename ? ZSTR_VAL(filename) : NULL;
}

const char* nr_php_zend_execute_data_scope_name(
    const zend_execute_data* execute_data) {
  zend_class_entry* ce = NULL;

  while (execute_data) {
    if (execute_data->func
        && (ZEND_USER_CODE(execute_data->func->type)
            || execute_data->func->common.scope)) {
      ce = execute_data->func->common.scope;
      execute_data = NULL;
    } else {
      execute_data = execute_data->prev_execute_data;
    }
  }
  return ce ? ZSTR_VAL(ce->name) : NULL;
}

uint32_t nr_php_zend_execute_data_lineno(
    const zend_execute_data* execute_data) {
<<<<<<< HEAD
  while (NR_ZEND_USER_FUNC_EXISTS(execute_data)) {
=======
  while (
      execute_data
      && (!execute_data->func || !ZEND_USER_CODE(execute_data->func->type))) {
>>>>>>> c9528bf1
    execute_data = execute_data->prev_execute_data;
  }
  if (execute_data) {
    return execute_data->opline ? execute_data->opline->lineno : 0;
  }
  return 0;
}

#endif /* PHP 7+ */<|MERGE_RESOLUTION|>--- conflicted
+++ resolved
@@ -1158,10 +1158,7 @@
 }
 
 #if ZEND_MODULE_API_NO >= ZEND_7_0_X_API_NO /* PHP7+ */
-<<<<<<< HEAD
-
-=======
->>>>>>> c9528bf1
+
 const char* nr_php_zend_execute_data_function_name(
     const zend_execute_data* execute_data) {
   zend_string* function_name = NULL;
@@ -1174,16 +1171,12 @@
 
   if ((NULL == function_name)
       && (ZEND_USER_FUNCTION == execute_data->func->type)) {
-<<<<<<< HEAD
     /*
      * This is the case of a filename being called so there is no function name.
      * It is broken out separately here in case we need to do something special
      * with it in the future.
      */
     return NULL;
-=======
-    return "main";
->>>>>>> c9528bf1
   }
   return function_name ? ZSTR_VAL(function_name) : NULL;
 }
@@ -1191,13 +1184,8 @@
 const char* nr_php_zend_execute_data_filename(
     const zend_execute_data* execute_data) {
   zend_string* filename = NULL;
-<<<<<<< HEAD
+  
   while (NR_ZEND_USER_FUNC_EXISTS(execute_data)) {
-=======
-  while (
-      execute_data
-      && (!execute_data->func || !ZEND_USER_CODE(execute_data->func->type))) {
->>>>>>> c9528bf1
     execute_data = execute_data->prev_execute_data;
   }
   if (execute_data) {
@@ -1225,13 +1213,7 @@
 
 uint32_t nr_php_zend_execute_data_lineno(
     const zend_execute_data* execute_data) {
-<<<<<<< HEAD
   while (NR_ZEND_USER_FUNC_EXISTS(execute_data)) {
-=======
-  while (
-      execute_data
-      && (!execute_data->func || !ZEND_USER_CODE(execute_data->func->type))) {
->>>>>>> c9528bf1
     execute_data = execute_data->prev_execute_data;
   }
   if (execute_data) {
