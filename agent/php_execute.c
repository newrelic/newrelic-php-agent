/*
 * Copyright 2020 New Relic Corporation. All rights reserved.
 * SPDX-License-Identifier: Apache-2.0
 *
 * This is the real heart of the PHP agent. These hook functions are what tie
 * most of the rest of the agent and Axiom together. They are also one of the
 * most performance-critical parts of the agent as they affect the actual
 * running speed of each PHP VM (whereas a lot of other work is done after the
 * VM is done and does not affect user-perceived speed). Therefore, absolutely
 * anything that can be done to make things quicker, should be, (almost, but
 * not entirely) to the exclusion of all else.
 */
#include "php_agent.h"
#include "php_curl.h"
#include "php_error.h"
#include "php_execute.h"
#include "php_globals.h"
#include "php_hash.h"
#include "php_hooks.h"
#include "php_internal_instrument.h"
#include "php_stacked_segment.h"
#include "php_user_instrument.h"
#include "util_logging.h"
#include "util_memory.h"
#include "util_metrics.h"
#include "util_number_converter.h"
#include "util_strings.h"
#include "util_url.h"
#include "util_url.h"
#include "util_metrics.h"
#include "util_number_converter.h"
#include "fw_support.h"
#include "fw_hooks.h"
#include "php_observer.h"

/*
 * This wall of text is important. Read it. Understand it. Really.
 *
 * These execute hooks are the single most critical performance path of the
 * agent. As history has shown us, even slight improvements here have a visible
 * effect on the overall agent overhead, especially when measured over a long
 * time. EXTREME care must be taken when modifying anything in this file.
 *
 * Aside from raw performance another critical aspect is resource consumption.
 * Of those resources, the most important is stack space. Since PHP functions
 * are often called recursively, bear in mind that any stack space you use in
 * these functions is amplified by each level of recursion. Trimming out stack
 * usage is much harder than it appears at first glance. Consider this code:
 *
 *   int nr_php_execute (...)
 *   {
 *     char tmpbuf[2048];
 *
 *     some_stuff ();
 *
 *     if (condition) {
 *       char otherbuf[2048];
 *     }
 *
 *     ...
 *   }
 *
 * At first glance you may think that the normal course of evens will only use
 * 2K of stack space, and that the 2K inside the condition will be allocated
 * when needed. This is not true. The compiler will allocate 4K (plus other
 * space for other automatic variables) on entry. The lesson here is that the
 * compiler allocates the space for *ALL* automatic variables on function
 * entry. This gets really expensive, really quickly.
 *
 * We used to obsess about not calling functions, citing the cost of function
 * constructions and teardown as reasons to avoid excessive function calls.
 * This too is erroneous. The cost of calling a function is about 4 assembler
 * instructions. This is negligible. Therefore, as a means of reducing stack
 * usage, if you need stack space it is better to put that usage into a static
 * function and call it from the main function, because then that stack space is
 * genuinely only allocated when needed.
 *
 * A not-insignificant performance boost comes from accurate branch hinting
 * using the nrlikely() and nrunlikely() macros. This prevents pipeline stalls
 * in the case of a branch not taken (or taken, depending on the logic). Using
 * branch hints allows the CPU fetch/decode engine to fetch the appropriate
 * instruction for the normal case.
 *
 * Try to avoid using the heap for micro-blocks. If you find you need memory
 * from the heap for some new feature, consider allocating more space than you
 * need for the feature *outside* of this code and simply consuming that space
 * here.
 *
 * Try to order conditionals such that the most likely clause to affect the
 * boolean short-circuiting is first. In other words, put conditions that are
 * most likely to be true at the end of a set of conditional clauses. Try to
 * make conditionals as simple as possible and avoid lengthy multi-clause
 * conditions wherever possible.
 */

static void nr_php_show_exec_return(NR_EXECUTE_PROTO TSRMLS_DC);
static int nr_php_show_exec_indentation(TSRMLS_D);
static void nr_php_show_exec(NR_EXECUTE_PROTO TSRMLS_DC);

/*
 * Purpose: Enable monitoring on specific functions in the framework.
 */
typedef void (*nr_framework_enable_fn_t)(TSRMLS_D);

/*
 * Purpose: Enable monitoring on specific functions for a detected library.
 */
typedef void (*nr_library_enable_fn_t)(TSRMLS_D);

/*
 * This code is used for function call debugging.
 */
#define MAX_NR_EXECUTE_DEBUG_STRLEN (80)
#define NR_EXECUTE_DEBUG_STRBUFSZ (16384)

#define safe_append(S, L)                     \
  if (avail > (size_t)(L)) {                  \
    nr_strxcpy(pbuf + pos, (S), (size_t)(L)); \
    pos += (size_t)(L);                       \
    avail -= (size_t)(L);                     \
  } else if (avail > 3) {                     \
    nr_strxcpy(pbuf + pos, "...", 3);         \
    pos = pos + 3;                            \
    avail = avail - 3;                        \
  }

static int nr_format_zval_for_debug(zval* arg,
                                    char* pbuf,
                                    size_t pos,
                                    size_t avail,
                                    size_t depth TSRMLS_DC) {
  nr_string_len_t len;
  nr_string_len_t i;
  char* str;
  char tmp[128];
  zend_class_entry* ce;
  size_t orig_avail = avail;

  (void)depth; /* only useful when recursing to print out arrays */

  nr_php_zval_unwrap(arg);

  switch (Z_TYPE_P(arg)) {
    case IS_NULL:
      safe_append("null", 4);
      break;

    case IS_STRING:
      if (avail < 2) {
        break;
      }

#ifdef PHP7
      if (NULL == Z_STR_P(arg)) {
        safe_append("invalid string", 14);
        break;
      }
#endif

      str = Z_STRVAL_P(arg);
      len = Z_STRLEN_P(arg);

      if (0
          == (NR_PHP_PROCESS_GLOBALS(special_flags).show_executes_untrimmed)) {
        if (len > MAX_NR_EXECUTE_DEBUG_STRLEN) {
          len = MAX_NR_EXECUTE_DEBUG_STRLEN;
        }

        for (i = 5; i < len; i++) {
          if ('\n' == str[i]) {
            len = i - 1;
            break;
          }
        }
      }

      if (len > ((nr_string_len_t)(avail - 2))) {
        len = (nr_string_len_t)(avail - 2);
      }

      safe_append("'", 1);
      nr_strxcpy(pbuf + pos, str, len);
      pos = pos + len;
      avail = avail - len;
      if (len < Z_STRLEN_P(arg)) {
        safe_append("...'", 4);
      } else {
        safe_append("'", 1);
      }
      break;

    case IS_LONG:
      len = snprintf(tmp, sizeof(tmp) - 1, "%ld", (long)Z_LVAL_P(arg));
      safe_append(tmp, len);
      break;

#ifdef PHP7
    case IS_TRUE:
      safe_append("true", 4);
      break;

    case IS_FALSE:
      safe_append("false", 5);
      break;
#else
    case IS_BOOL:
      if (0 == Z_BVAL_P(arg)) {
        safe_append("false", 5);
      } else {
        safe_append("true", 4);
      }
      break;
#endif /* PHP7 */

    case IS_DOUBLE:
      /*
       * Watch out: There's an assumption here that tmp is big enough to hold
       * the entire formatted number, and that len <= sizeof (tmp).
       */
      len = nr_double_to_str(tmp, sizeof(tmp) - 1, (double)Z_DVAL_P(arg));
      safe_append(tmp, len);
      break;

    case IS_OBJECT:
#ifdef PHP7
      if (NULL == Z_OBJ_P(arg)) {
        safe_append("invalid object", 14);
        break;
      }
#endif /* PHP7 */

      ce = Z_OBJCE_P(arg);
      len = snprintf(tmp, sizeof(tmp) - 1,
                     ":%.*s:", NRSAFELEN(nr_php_class_entry_name_length(ce)),
                     nr_php_class_entry_name(ce));
      safe_append(tmp, len);
      break;

    case IS_ARRAY:
      /*
       * It is tempting to print out all of the array elements, using
       * zend_hash_foo_ex functions. But that has been a source of bugs,
       * complexity, and hasn't given us much value.
       *
       * Note that the call here to zend_hash_num_elements does not
       * change the hash table.
       */
      safe_append("[", 1);
      len = snprintf(tmp, sizeof(tmp) - 1, "<%d elements>",
                     zend_hash_num_elements(Z_ARRVAL_P(arg)));
      safe_append(tmp, len);
      safe_append("]", 1);
      break;

    default:
      len = snprintf(tmp, sizeof(tmp) - 1, "#%d", (int)Z_TYPE_P(arg));
      safe_append(tmp, len);
      break;
  }
  (void)pos;

  return orig_avail - avail;
}

static void nr_show_execute_params(NR_EXECUTE_PROTO, char* pbuf TSRMLS_DC) {
  size_t avail = NR_EXECUTE_DEBUG_STRBUFSZ - 1;
  size_t pos = 0;

  NR_UNUSED_SPECIALFN;

  pbuf[0] = 0;

  if (0 == (NR_PHP_PROCESS_GLOBALS(special_flags).show_executes_untrimmed)) {
    avail = 1023;
  }

  if (NR_PHP_PROCESS_GLOBALS(special_flags).show_execute_params) {
    size_t arg_count
        = nr_php_get_user_func_arg_count(NR_EXECUTE_ORIG_ARGS TSRMLS_CC);
    size_t i;

    /* Arguments are 1-indexed. */
    for (i = 1; i <= arg_count; i++) {
      zval* arg = nr_php_get_user_func_arg(i, NR_EXECUTE_ORIG_ARGS TSRMLS_CC);

      if (NULL == arg) {
        safe_append("MANGLED ARGUMENT ", 17);
      } else {
        size_t len
            = nr_format_zval_for_debug(arg, pbuf, pos, avail, 0 TSRMLS_CC);

        pos += len;
        avail -= len;
      }

      if (i < arg_count) {
        safe_append(", ", 2);
      }
    }
  }

  (void)avail;
  (void)pos;
}

/*
 * Framework handling, definition and callbacks.
 */
typedef struct _nr_framework_table_t {
  const char* framework_name;
  const char* config_name;
  const char* file_to_check;
  nr_framework_special_fn_t special;
  nr_framework_enable_fn_t enable;
  nrframework_t detected;
} nr_framework_table_t;

/*
 * Note that the maximum length of framework and library names is presently 31
 * bytes due to the use of a 64 byte static buffer when constructing
 * supportability metrics.
 *
 * Note that all paths should be in lowercase.
 */
static const nr_framework_table_t all_frameworks[] = {
    /*
     * Watch out:
     *   cake1.2 and cake1.3 use a subdirectory named 'cake' (lower case)
     *   cake2.0 and on use a subdirectory named 'Cake' (upper case file name)
     */
    {"CakePHP", "cakephp", "cake/libs/object.php", nr_cakephp_special_1,
     nr_cakephp_enable_1, NR_FW_CAKEPHP},
    {"CakePHP", "cakephp", "cake/core/app.php", nr_cakephp_special_2,
     nr_cakephp_enable_2, NR_FW_CAKEPHP},

    /*
     * Watch out: frameworks or CMS' build on top of CodeIgniter might not get
     * detected uniquely, and will instead be detected as CodeIgniter, since
     * this file load occurs first, before any other files get loaded.  This is
     * specifically a problem for Expression Engine (look for expression_engine,
     * below.)
     */
    {"CodeIgniter", "codeigniter", "codeigniter.php", 0, nr_codeigniter_enable,
     NR_FW_CODEIGNITER},

    {"Drupal8", "drupal8", "core/includes/bootstrap.inc", 0, nr_drupal8_enable,
     NR_FW_DRUPAL8},
    {"Drupal", "drupal", "includes/common.inc", 0, nr_drupal_enable,
     NR_FW_DRUPAL},

    {"Joomla", "joomla", "joomla/import.php", 0, nr_joomla_enable,
     NR_FW_JOOMLA}, /* <= Joomla 1.5 */
    {"Joomla", "joomla", "libraries/joomla/factory.php", 0, nr_joomla_enable,
     NR_FW_JOOMLA}, /* >= Joomla 1.6, including 2.5 and 3.2 */

    {"Kohana", "kohana", "kohana/core.php", 0, nr_kohana_enable, NR_FW_KOHANA},
    {"Kohana", "kohana", "kohana/core.php", 0, nr_kohana_enable, NR_FW_KOHANA},

    /* See below: Zend, the legacy project of Laminas, which shares much
       of the instrumentation implementation with Laminas */
    {"Laminas3", "laminas3", "laminas/mvc/application.php", 0,
     nr_laminas3_enable, NR_FW_LAMINAS3},
    {"Laminas3", "laminas3", "laminas-mvc/src/application.php", 0,
     nr_laminas3_enable, NR_FW_LAMINAS3},

    {"Laravel", "laravel", "illuminate/foundation/application.php", 0,
     nr_laravel_enable, NR_FW_LARAVEL},
    {"Laravel", "laravel", "bootstrap/compiled.php", 0, nr_laravel_enable,
     NR_FW_LARAVEL}, /* 4.x */
    {"Laravel", "laravel", "storage/framework/compiled.php", 0,
     nr_laravel_enable, NR_FW_LARAVEL}, /* 5.0.0-14 */
    {"Laravel", "laravel", "vendor/compiled.php", 0, nr_laravel_enable,
     NR_FW_LARAVEL}, /* 5.0.15-5.0.x */
    {"Laravel", "laravel", "bootstrap/cache/compiled.php", 0, nr_laravel_enable,
     NR_FW_LARAVEL}, /* 5.1.0-x */
    {"Laravel", "laravel", "bootstrap/app.php", 0, nr_laravel_enable,
     NR_FW_LARAVEL}, /* 8+ */

    {"Lumen", "lumen", "lumen-framework/src/helpers.php", 0, nr_lumen_enable,
     NR_FW_LUMEN},

    {"Magento", "magento", "app/mage.php", 0, nr_magento1_enable,
     NR_FW_MAGENTO1},
    {"Magento2", "magento2", "magento/framework/app/bootstrap.php", 0,
     nr_magento2_enable, NR_FW_MAGENTO2},

    {"MediaWiki", "mediawiki", "includes/webstart.php", 0, nr_mediawiki_enable,
     NR_FW_MEDIAWIKI},

    {"Silex", "silex", "silex/application.php", 0, nr_silex_enable,
     NR_FW_SILEX},

    {"Slim", "slim", "slim/slim/app.php", 0, nr_slim_enable,
     NR_FW_SLIM}, /* 3.x */
    {"Slim", "slim", "slim/slim/slim.php", 0, nr_slim_enable,
     NR_FW_SLIM}, /* 2.x */

    {"Symfony", "symfony1", "sfcontext.class.php", 0, nr_symfony1_enable,
     NR_FW_SYMFONY1},
    {"Symfony", "symfony1", "sfconfig.class.php", 0, nr_symfony1_enable,
     NR_FW_SYMFONY1},
    {"Symfony2", "symfony2", "bootstrap.php.cache", 0, nr_symfony2_enable,
     NR_FW_SYMFONY2}, /* also Symfony 3 */
    {"Symfony2", "symfony2",
     "symfony/bundle/frameworkbundle/frameworkbundle.php", 0,
     nr_symfony2_enable, NR_FW_SYMFONY2}, /* also Symfony 3 */
    {"Symfony4", "symfony4", "http-kernel/httpkernel.php", 0,
     nr_symfony4_enable, NR_FW_SYMFONY4}, /* also Symfony 5 */

    {"WordPress", "wordpress", "wp-config.php", 0, nr_wordpress_enable,
     NR_FW_WORDPRESS},

    {"Yii", "yii", "framework/yii.php", 0, nr_yii_enable, NR_FW_YII},
    {"Yii", "yii", "framework/yiilite.php", 0, nr_yii_enable, NR_FW_YII},

    /* See above: Laminas, the successor to Zend, which shares much
       of the instrumentation implementation with Zend */
    {"Zend", "zend", "zend/loader.php", 0, nr_zend_enable, NR_FW_ZEND},
    {"Zend2", "zend2", "zend/mvc/application.php", 0, nr_fw_zend2_enable,
     NR_FW_ZEND2},
    {"Zend2", "zend2", "zend-mvc/src/application.php", 0, nr_fw_zend2_enable,
     NR_FW_ZEND2},
};
static const int num_all_frameworks
    = sizeof(all_frameworks) / sizeof(nr_framework_table_t);

nrframework_t nr_php_framework_from_config(const char* config_name) {
  int i;

  if (0 == nr_stricmp("none", config_name)) {
    return NR_FW_NONE;
  }
  if (0 == nr_stricmp("no_framework", config_name)) {
    return NR_FW_NONE;
  }

  for (i = 0; i < num_all_frameworks; i++) {
    if (all_frameworks[i].config_name) {
      if (0 == nr_stricmp(all_frameworks[i].config_name, config_name)) {
        return all_frameworks[i].detected;
      }
    }
  }

  return NR_FW_UNSET;
}

/*
 * Library handling.
 *
 * For the purposes of the agent, a "library" is distinct from a "framework" in
 * that the user may have multiple libraries in use in a single request, all of
 * which are instrumented. This contrasts with frameworks, of which there is
 * only ever one detected per request. Otherwise, the detection method works
 * the exact same way (with the exception that libraries don't support special
 * detection functions).
 *
 * The enable function should call
 * nr_php_add_library_{pre,post,exec}_callback_function(), which add the
 * callback to every framework in the wraprec's
 * {pre,post,execute}_special_instrumentation array. (Ugly, but effective.)
 * This works because we don't actually check if a framework is set when
 * calling instrumentation callbacks: provided we set them all, even if the
 * current framework is FW_UNSET, the callback will still be called.
 */

typedef struct _nr_library_table_t {
  const char* library_name;
  const char* file_to_check;
  nr_library_enable_fn_t enable;
} nr_library_table_t;

/*
 * Note that all paths should be in lowercase.
 */
static nr_library_table_t libraries[] = {
    {"Doctrine 2", "doctrine/orm/query.php", nr_doctrine2_enable},
    {"Guzzle 3", "guzzle/http/client.php", nr_guzzle3_enable},
    /*
     * NOTE:  This file ClientInterface.php also exists in Guzzle 3 and 6.
     *        This file also exists in Predis.
     */
    {"Guzzle 4-5", "clientinterface.php", nr_guzzle4_enable},
    {"Guzzle 6", "handlerstack.php", nr_guzzle6_enable},

    {"MongoDB", "mongodb/src/client.php", nr_mongodb_enable},

    /*
     * The first path is for Composer installs, the second is for
     * /usr/local/bin. While BaseTestRunner isn't the very first file to load,
     * it contains the test status constants and loads before tests can run.
     */
    {"PHPUnit", "phpunit/src/runner/basetestrunner.php", nr_phpunit_enable},
    {"PHPUnit", "phpunit/runner/basetestrunner.php", nr_phpunit_enable},

    {"Predis", "predis/src/client.php", nr_predis_enable},
    {"Predis", "predis/client.php", nr_predis_enable},

    /*
     * Allow Zend Framework 1.x to be detected as a library as well as a
     * framework. This allows Zend_Http_Client to be instrumented when used
     * with other frameworks or even without a framework at all. This is
     * necessary for Magento in particular, which is built on ZF1.
     */
    {"Zend_Http", "zend/http/client.php", nr_zend_http_enable},

    /*
     * Allow Laminas Framework 3.x to be detected as a library as well as a
     * framework. This allows Laminas_Http_Client to be instrumented when used
     * with other frameworks or even without a framework at all.
     */
    {"Laminas_Http", "laminas-http/src/client.php", nr_laminas_http_enable},

    /*
     * Other frameworks, detected only, but not specifically
     * instrumented. We detect these as libraries so that we don't prevent
     * detection of a supported framework or library later (since a transaction
     * can only have one framework).
     */
    {"Aura1", "aura/framework/system.php", NULL},
    {"Aura2", "aura/di/src/containerinterface.php", NULL},
    {"Aura3", "aura/di/src/containerconfiginterface.php", NULL},
    {"CakePHP3", "cakephp/src/core/functions.php", NULL},
    {"Fuel", "fuel/core/classes/fuel.php", NULL},
    {"Lithium", "lithium/core/libraries.php", NULL},
    {"Phpbb", "phpbb/request/request.php", NULL},
    {"Phpixie2", "phpixie/core/classes/phpixie/pixie.php", NULL},
    {"Phpixie3", "phpixie/framework.php", NULL},
    {"React", "react/event-loop/src/loopinterface.php", NULL},
    {"SilverStripe", "injector/silverstripeinjectioncreator.php", NULL},
    {"SilverStripe4", "silverstripeserviceconfigurationlocator.php", NULL},
    {"Typo3", "classes/typo3/flow/core/bootstrap.php", NULL},
    {"Typo3", "typo3/sysext/core/classes/core/bootstrap.php", NULL},
    {"Yii2", "yii2/baseyii.php", NULL},

    /*
     * Other CMS (content management systems), detected only, but
     * not specifically instrumented.
     */
    {"Moodle", "moodlelib.php", NULL},
    /*
     * It is likely that this will never be found, since the CodeIgniter.php
     * will get loaded first, and as such mark this transaction as belonging to
     * CodeIgniter, and not Expession Engine.
     */
    {"ExpressionEngine", "system/expressionengine/config/config.php", NULL},
    /*
     * ExpressionEngine 5, however, has a very obvious file we can look for.
     */
    {"ExpressionEngine5", "expressionengine/boot/boot.php", NULL},
    /*
     * DokuWiki uses doku.php as an entry point, but has other files that are
     * loaded directly that this won't pick up. That's probably OK for
     * supportability metrics, but we'll add the most common name for the
     * configuration file as well just in case.
     */
    {"DokuWiki", "doku.php", NULL},
    {"DokuWiki", "conf/dokuwiki.php", NULL},

    /*
     * SugarCRM no longer has a community edition, so this likely only works
     * with older versions.
     */
    {"SugarCRM", "sugarobjects/sugarconfig.php", NULL},

    {"Xoops", "class/xoopsload.php", NULL},
    {"E107", "e107_handlers/e107_class.php", NULL},
};

static size_t num_libraries = sizeof(libraries) / sizeof(nr_library_table_t);

static nr_library_table_t logging_frameworks[] = {
    /* Monolog - Logging for PHP */
    {"Monolog", "monolog/logger.php", nr_monolog_enable},
};

static size_t num_logging_frameworks
    = sizeof(logging_frameworks) / sizeof(nr_library_table_t);
/*
 * This const char[] provides enough white space to indent functions to
 * (sizeof (nr_php_indentation_spaces) / NR_EXECUTE_INDENTATION_WIDTH) deep.
 * Anything deeper than that will all be shown with the same depth.
 */
static const char nr_php_indentation_spaces[]
    = "                                                                        "
      "     "
      "                                                                        "
      "     "
      "                                                                        "
      "     "
      "                                                                        "
      "     "
      "                                                                        "
      "     "
      "                                                                        "
      "     ";

#define NR_EXECUTE_INDENTATION_WIDTH 2

/*
 * Return the number of spaces of indentation to use when printing PHP stack
 * frames.
 */
static int nr_php_show_exec_indentation(TSRMLS_D) {
  if (NRPRG(php_cur_stack_depth) < 0) {
    return 0;
  }
  return NRPRG(php_cur_stack_depth) * NR_EXECUTE_INDENTATION_WIDTH;
}

/*
 * Note that this function doesn't handle internal functions, and will crash if
 * you give it one.
 */
static void nr_php_show_exec(NR_EXECUTE_PROTO TSRMLS_DC) {
  char argstr[NR_EXECUTE_DEBUG_STRBUFSZ];
  const char* filename = nr_php_op_array_file_name(NR_OP_ARRAY);
  const char* function_name = nr_php_op_array_function_name(NR_OP_ARRAY);

  argstr[0] = '\0';

  if (NR_OP_ARRAY->scope) {
    /*
     * classname::method
     */
    nr_show_execute_params(NR_EXECUTE_ORIG_ARGS, argstr TSRMLS_CC);
    nrl_verbosedebug(
        NRL_AGENT,
        "execute: %.*s scope={%.*s} function={" NRP_FMT_UQ
        "}"
        " params={" NRP_FMT_UQ
        "}"
        " %.5s"
        "@ " NRP_FMT_UQ ":%d",
        nr_php_show_exec_indentation(TSRMLS_C), nr_php_indentation_spaces,
        NRSAFELEN(nr_php_class_entry_name_length(NR_OP_ARRAY->scope)),
        nr_php_class_entry_name(NR_OP_ARRAY->scope),
        NRP_PHP(function_name ? function_name : "?"), NRP_ARGSTR(argstr),
#if ZEND_MODULE_API_NO < ZEND_8_0_X_API_NO \
    || defined OVERWRITE_ZEND_EXECUTE_DATA
        nr_php_op_array_get_wraprec(NR_OP_ARRAY TSRMLS_CC) ? " *" : "",
#else
        nr_php_get_wraprec_by_func(execute_data->func) ? " *" : "",
#endif
        NRP_FILENAME(filename), NR_OP_ARRAY->line_start);
  } else if (NR_OP_ARRAY->function_name) {
    /*
     * function
     */
    nr_show_execute_params(NR_EXECUTE_ORIG_ARGS, argstr TSRMLS_CC);
    nrl_verbosedebug(
        NRL_AGENT,
        "execute: %.*s function={" NRP_FMT_UQ
        "}"
        " params={" NRP_FMT_UQ
        "}"
        " %.5s"
        "@ " NRP_FMT_UQ ":%d",
        nr_php_show_exec_indentation(TSRMLS_C), nr_php_indentation_spaces,
        NRP_PHP(function_name), NRP_ARGSTR(argstr),
#if ZEND_MODULE_API_NO < ZEND_8_0_X_API_NO \
    || defined OVERWRITE_ZEND_EXECUTE_DATA
        nr_php_op_array_get_wraprec(NR_OP_ARRAY TSRMLS_CC) ? " *" : "",
#else
        nr_php_get_wraprec_by_func(execute_data->func) ? " *" : "",
#endif
        NRP_FILENAME(filename), NR_OP_ARRAY->line_start);
  } else if (NR_OP_ARRAY->filename) {
    /*
     * file
     */
    nrl_verbosedebug(NRL_AGENT, "execute: %.*s file={" NRP_FMT "}",
                     nr_php_show_exec_indentation(TSRMLS_C),
                     nr_php_indentation_spaces, NRP_FILENAME(filename));
  } else {
    /*
     * unknown
     */
    nrl_verbosedebug(NRL_AGENT, "execute: %.*s ?",
                     nr_php_show_exec_indentation(TSRMLS_C),
                     nr_php_indentation_spaces);
  }
}

/*
 * Show the return value, assuming that there is one.
 * The return value is an attribute[sic] of the caller site,
 * not an attribute of if the callee has actually returned something.
 */
static void nr_php_show_exec_return(NR_EXECUTE_PROTO TSRMLS_DC) {
  char argstr[NR_EXECUTE_DEBUG_STRBUFSZ];
  zval* return_value = nr_php_get_return_value(NR_EXECUTE_ORIG_ARGS TSRMLS_CC);

  if (NULL != return_value) {
    nr_format_zval_for_debug(return_value, argstr, 0,
                             NR_EXECUTE_DEBUG_STRBUFSZ - 1, 0 TSRMLS_CC);
    nrl_verbosedebug(NRL_AGENT, "execute: %.*s return: " NRP_FMT,
                     nr_php_show_exec_indentation(TSRMLS_C),
                     nr_php_indentation_spaces, NRP_ARGSTR(argstr));
  }
}

static nrframework_t nr_try_detect_framework(
    const nr_framework_table_t frameworks[],
    size_t num_frameworks,
    const char* filename TSRMLS_DC);
static nrframework_t nr_try_force_framework(
    const nr_framework_table_t frameworks[],
    size_t num_frameworks,
    nrframework_t forced,
    const char* filename TSRMLS_DC);

static void nr_framework_log(const char* log_prefix,
                             const char* framework_name) {
  nrl_debug(NRL_FRAMEWORK, "%s = '%s'", log_prefix, framework_name);
}

void nr_framework_create_metric(TSRMLS_D) {
  char* metric_name = NULL;
  const char* framework_name = "None";
  nrframework_t fw = NRPRG(current_framework);

  if (NR_FW_UNSET == fw) {
    return;
  }

  if (NR_FW_NONE != fw) {
    int i;

    for (i = 0; i < num_all_frameworks; i++) {
      if (fw == all_frameworks[i].detected) {
        framework_name = all_frameworks[i].framework_name;
        break;
      }
    }
  }

  if (NR_FW_UNSET == NRINI(force_framework)) {
    metric_name
        = nr_formatf("Supportability/framework/%s/detected", framework_name);
  } else {
    metric_name
        = nr_formatf("Supportability/framework/%s/forced", framework_name);
  }

  if (NRPRG(txn)) {
    nrm_force_add(NRPRG(txn)->unscoped_metrics, metric_name, 0);
  }

  nr_free(metric_name);
}

/*
 * Detect or force the framework, if we haven't done so already.
 *
 * When debugging framework detection,
 * if you want to see the files as they are loaded into PHP,
 * consider the tracing in nr_php_execute_file that's sensitive to
 *   special_flags.show_loaded_files
 *
 * This function manages the state of the various global variables
 * associated with framework detection and forcing.
 */
static void nr_execute_handle_framework(const nr_framework_table_t frameworks[],
                                        size_t num_frameworks,
                                        const char* filename TSRMLS_DC) {
  if (NR_FW_UNSET != NRPRG(current_framework)) {
    return;
  }

  if (NR_FW_UNSET == NRINI(force_framework)) {
    nrframework_t detected_framework = NR_FW_UNSET;

    detected_framework = nr_try_detect_framework(frameworks, num_frameworks,
                                                 filename TSRMLS_CC);
    if (NR_FW_UNSET != detected_framework) {
      NRPRG(current_framework) = detected_framework;
    }
  } else if (NR_FW_NONE == NRINI(force_framework)) {
    nr_framework_log("forcing framework", "None");
    NRPRG(current_framework) = NR_FW_NONE;
  } else {
    nrframework_t forced_framework = NR_FW_UNSET;

    forced_framework = nr_try_force_framework(
        frameworks, num_frameworks, NRINI(force_framework), filename TSRMLS_CC);
    if (NR_FW_UNSET != forced_framework) {
      NRPRG(current_framework) = forced_framework;
    }
  }
}

/*
 * Attempt to detect a framework.
 * Call the appropriate enable function if we find the framework.
 * Return the framework found, or NR_FW_UNSET otherwise.
 */
static nrframework_t nr_try_detect_framework(
    const nr_framework_table_t frameworks[],
    size_t num_frameworks,
    const char* filename TSRMLS_DC) {
  nrframework_t detected = NR_FW_UNSET;
  char* filename_lower = nr_string_to_lowercase(filename);
  size_t i;

  for (i = 0; i < num_frameworks; i++) {
    if (nr_stridx(filename_lower, frameworks[i].file_to_check) >= 0) {
      /*
       * If we have a special check function and it tells us to ignore
       * the file name because some other condition wasn't met, continue
       * the loop.
       */
      if (frameworks[i].special) {
        nr_framework_classification_t special
            = frameworks[i].special(filename TSRMLS_CC);

        if (FRAMEWORK_IS_NORMAL == special) {
          continue;
        }
      }

      nr_framework_log("detected framework", frameworks[i].framework_name);

      frameworks[i].enable(TSRMLS_C);
      detected = frameworks[i].detected;
      goto end;
    }
  }

end:
  nr_free(filename_lower);
  return detected;
}

/*
 * We are forcing the framework. Attempt to initialize a forced
 * framework.
 * Return the framework that we have forced, or NR_FW_UNSET if we couldn't find
 * such a framework.
 *
 * Call the appropriate enable function if we find the framework to force.
 */
static nrframework_t nr_try_force_framework(
    const nr_framework_table_t frameworks[],
    size_t num_frameworks,
    nrframework_t forced,
    const char* filename TSRMLS_DC) {
  size_t i;

  for (i = 0; i < num_frameworks; i++) {
    if (forced == frameworks[i].detected) {
      if (frameworks[i].special) {
        nr_framework_classification_t special
            = frameworks[i].special(filename TSRMLS_CC);

        if (FRAMEWORK_IS_NORMAL == special) {
          continue;
        }
      }

      nr_framework_log("forcing framework", frameworks[i].framework_name);

      frameworks[i].enable(TSRMLS_C);
      return frameworks[i].detected;
    }
  }
  return NR_FW_UNSET;
}

static void nr_execute_handle_library(const char* filename TSRMLS_DC) {
  char* filename_lower = nr_string_to_lowercase(filename);
  size_t i;

  for (i = 0; i < num_libraries; i++) {
    if (nr_stridx(filename_lower, libraries[i].file_to_check) >= 0) {
      nrl_debug(NRL_INSTRUMENT, "detected library=%s",
                libraries[i].library_name);

      nr_fw_support_add_library_supportability_metric(
          NRPRG(txn), libraries[i].library_name);

      if (NULL != libraries[i].enable) {
        libraries[i].enable(TSRMLS_C);
      }
    }
  }

  nr_free(filename_lower);
}

static void nr_execute_handle_logging_framework(
    const char* filename TSRMLS_DC) {
  char* filename_lower = nr_string_to_lowercase(filename);
  bool is_enabled = false;
  size_t i;

  for (i = 0; i < num_logging_frameworks; i++) {
    if (nr_stridx(filename_lower, logging_frameworks[i].file_to_check) >= 0) {
      nrl_debug(NRL_INSTRUMENT, "detected library=%s",
                logging_frameworks[i].library_name);

      nr_fw_support_add_library_supportability_metric(
          NRPRG(txn), logging_frameworks[i].library_name);

      if (NRINI(logging_enabled) && NULL != logging_frameworks[i].enable) {
        is_enabled = true;
        logging_frameworks[i].enable(TSRMLS_C);
      }
      nr_fw_support_add_logging_supportability_metric(
          NRPRG(txn), logging_frameworks[i].library_name, is_enabled);
    }
  }

  nr_free(filename_lower);
}

/*
 * Purpose : Detect library and framework usage from a PHP file.
 *
 *           Enables a library or framework if the passed file is
 *           defined as a key file for this library or framework.
 *
 * Params  : 1. Full name of a PHP file.
 */
static void nr_php_user_instrumentation_from_file(
    const char* filename TSRMLS_DC) {
  nr_execute_handle_framework(all_frameworks, num_all_frameworks,
                              filename TSRMLS_CC);
  nr_execute_handle_library(filename TSRMLS_CC);
  nr_execute_handle_logging_framework(filename TSRMLS_CC);
}

/*
 * The maximum length of a custom metric.
 */
#define METRIC_NAME_MAX_LEN 512

static void nr_php_execute_file(const zend_op_array* op_array,
                                NR_EXECUTE_PROTO TSRMLS_DC) {
  const char* filename = nr_php_op_array_file_name(op_array);

  NR_UNUSED_FUNC_RETURN_VALUE;

  if (nrunlikely(NR_PHP_PROCESS_GLOBALS(special_flags).show_loaded_files)) {
    nrl_debug(NRL_AGENT, "loaded file=" NRP_FMT, NRP_FILENAME(filename));
  }

  /*
   * Check for, and handle, frameworks and libraries.
   */
  nr_php_user_instrumentation_from_file(filename TSRMLS_CC);

  nr_txn_match_file(NRPRG(txn), filename);

  NR_PHP_PROCESS_GLOBALS(orig_execute)
  (NR_EXECUTE_ORIG_ARGS_OVERWRITE TSRMLS_CC);

  if (0 == nr_php_recording(TSRMLS_C)) {
    return;
  }

  nr_php_add_user_instrumentation(TSRMLS_C);
}

/*
 * Purpose : Add Code Level Metrics (CLM) to a metadata structure from
 * zend_execute_data.
 *
 * Params  : 1. A pointer to a metadata structure.
 *           2. The zend_execute_data
 *
 * Note    : It is the responsibility of the caller to allocate the metadata
 *           structure. In general, it's expected that this will be a pointer
 *           to a stack variable.
 */
static void nr_php_execute_metadata_add_code_level_metrics(
    nr_php_execute_metadata_t* metadata,
    NR_EXECUTE_PROTO) {
  NR_UNUSED_FUNC_RETURN_VALUE;

#if ZEND_MODULE_API_NO < ZEND_7_0_X_API_NO /* PHP7+ */
  (void)metadata;
  NR_UNUSED_SPECIALFN;
  return;
#else
  const char* filepath = NULL;
  const char* namespace = NULL;
  const char* function = NULL;
  uint32_t lineno = 1;

  /*
   * Check if code level metrics are enabled in the ini.
   * If they aren't, exit and don't update CLM.
   */
  if (!NRINI(code_level_metrics_enabled)) {
    return;
  }

  if (nrunlikely(NULL == metadata)) {
    return;
  }

  if (nrunlikely(NULL == execute_data)) {
    return;
  }

  metadata->function_name = NULL;
  metadata->function_filepath = NULL;
  metadata->function_namespace = NULL;

  /*
   * At a minimum, at least one of the following attribute combinations MUST be
   * implemented in order for customers to be able to accurately identify their
   * instrumented functions:
   *  - code.filepath AND code.function
   *  - code.namespace AND code.function
   *
   * If we don't have the minimum requirements, exit and don't add any
   * attributes.
   */

#define CHK_CLM_STRLEN(s)                          \
  if (CLM_STRLEN_MAX < NRSAFELEN(nr_strlen(s))) {  \
    s = NULL;                                      \
  }

  filepath = nr_php_zend_execute_data_filename(execute_data);
  CHK_CLM_STRLEN(filepath)

  namespace = nr_php_zend_execute_data_scope_name(execute_data);
  CHK_CLM_STRLEN(namespace)

  function = nr_php_zend_execute_data_function_name(execute_data);
  CHK_CLM_STRLEN(function)

#undef CHK_CLM_STRLEN

  lineno = nr_php_zend_function_lineno(execute_data->func);

  /*
   * Check if we are getting CLM for a file.
   */
  if (nrunlikely(OP_ARRAY_IS_A_FILE(NR_OP_ARRAY))) {
    /*
     * If instrumenting a file, the filename is the "function" and the
     * lineno is 1 (i.e., start of the file).
     */
    function = filepath;
    lineno = 1;
  } else {
    /*
     * We are getting CLM for a function.
     */
    lineno = nr_php_zend_function_lineno(execute_data->func);
  }

#define CHK_CLM_EMPTY(s) ((NULL == s || nr_strempty(s)) ? true : false)

  if (CHK_CLM_EMPTY(function)) {
    return;
  }
  if (CHK_CLM_EMPTY(namespace) && CHK_CLM_EMPTY(filepath)) {
    /*
     * CLM MUST have either function+namespace or function+filepath.
     */
    return;
  }

#undef CHK_CLM_EMPTY

  metadata->function_lineno = lineno;
  metadata->function_name = nr_strdup(function);
  metadata->function_namespace = nr_strdup(namespace);
  metadata->function_filepath = nr_strdup(filepath);

#endif /* PHP7 */
}

/*
 * Purpose : Initialise a metadata structure from an op array.
 *
 * Params  : 1. A pointer to a metadata structure.
 *           2. The op array.
 *
 * Note    : It is the responsibility of the caller to allocate the metadata
 *           structure. In general, it's expected that this will be a pointer
 *           to a stack variable.
 */
static void nr_php_execute_metadata_init(nr_php_execute_metadata_t* metadata,
                                         zend_op_array* op_array) {
#ifdef PHP7
  if (op_array->scope && op_array->scope->name && op_array->scope->name->len) {
    metadata->scope = op_array->scope->name;
    zend_string_addref(metadata->scope);
  } else {
    metadata->scope = NULL;
  }

  if (op_array->function_name && op_array->function_name->len) {
    metadata->function = op_array->function_name;
    zend_string_addref(metadata->function);
  } else {
    metadata->function = NULL;
  }
#else
  metadata->op_array = op_array;
#endif /* PHP7 */
}

/*
 * Purpose : Create a metric name from the given metadata.
 *
 * Params  : 1. A pointer to the metadata.
 *           2. A pointer to an allocated buffer to place the name in.
 *           3. The size of the buffer, in bytes.
 *
 * Warning : No check is made whether buf is valid, as the normal use case for
 *           this involves alloca(), which doesn't signal errors via NULL (or
 *           any other useful return value). Similarly, metadata is unchecked.
 */
static void nr_php_execute_metadata_metric(
    const nr_php_execute_metadata_t* metadata,
    char* buf,
    size_t len) {
  const char* function_name;
  const char* scope_name;

#if ZEND_MODULE_API_NO >= ZEND_7_0_X_API_NO
  scope_name = metadata->scope ? ZSTR_VAL(metadata->scope) : NULL;
  function_name = metadata->function ? ZSTR_VAL(metadata->function) : NULL;
#else
  scope_name = nr_php_op_array_scope_name(metadata->op_array);
  function_name = nr_php_op_array_function_name(metadata->op_array);
#endif /* PHP7 */

  snprintf(buf, len, "Custom/%s%s%s", scope_name ? scope_name : "",
           scope_name ? "::" : "", function_name ? function_name : "<unknown>");
}

/*
 * Purpose : Release any cached op array metadata.
 *
 * Params  : 1. A pointer to the metadata.
 */
static void nr_php_execute_metadata_release(
    nr_php_execute_metadata_t* metadata) {
#if ZEND_MODULE_API_NO >= ZEND_7_0_X_API_NO
  if (NULL != metadata->scope) {
    zend_string_release(metadata->scope);
    metadata->scope = NULL;
  }

  if (NULL != metadata->function) {
    zend_string_release(metadata->function);
    metadata->function = NULL;
  }
  nr_free(metadata->function_name);
  nr_free(metadata->function_namespace);
  nr_free(metadata->function_filepath);
#else
  metadata->op_array = NULL;
#endif /* PHP7 */
}

static inline void nr_php_execute_segment_add_metric(
    nr_segment_t* segment,
    const nr_php_execute_metadata_t* metadata,
    bool create_metric) {
  char buf[METRIC_NAME_MAX_LEN];

  nr_php_execute_metadata_metric(metadata, buf, sizeof(buf));

  if (create_metric) {
    nr_segment_add_metric(segment, buf, true);
  }
  nr_segment_set_name(segment, buf);
}

/*
 * Purpose : Evaluate what the disposition of the given segment is: do we
 *           discard or keep it, and if the latter, do we need to create a
 *           custom metric?
 *
 * Params  : 1. The stacked segment to end.
 *           2. The function naming metadata.
 *           3. Whether to create a metric.
 */
static inline void nr_php_execute_segment_end(
    nr_segment_t* stacked,
    const nr_php_execute_metadata_t* metadata,
    bool create_metric TSRMLS_DC) {
  nrtime_t duration;

  if (NULL == stacked) {
    return;
  }

  if (0 == stacked->stop_time) {
    /*
     * Only set if it wasn't set already.
     */
    stacked->stop_time = nr_txn_now_rel(NRPRG(txn));
  }

  duration = nr_time_duration(stacked->start_time, stacked->stop_time);

  if (create_metric || (duration >= NR_PHP_PROCESS_GLOBALS(expensive_min))
      || nr_vector_size(stacked->metrics) || stacked->id || stacked->attributes
      || stacked->error) {
    nr_segment_t* s = nr_php_stacked_segment_move_to_heap(stacked TSRMLS_CC);
    nr_php_execute_segment_add_metric(s, metadata, create_metric);
    if (NULL == s->attributes) {
      s->attributes = nr_attributes_create(s->txn->attribute_config);
    }
    nr_php_txn_add_code_level_metrics(s->attributes, metadata);
    nr_segment_end(&s);
  } else {
    nr_php_stacked_segment_deinit(stacked TSRMLS_CC);
  }
}

#if ZEND_MODULE_API_NO < ZEND_8_0_X_API_NO \
    || defined OVERWRITE_ZEND_EXECUTE_DATA
/*
 * This is the user function execution hook. Hook the user-defined (PHP)
 * function execution. For speed, we have a pointer that we've installed in the
 * function record as a flag to indicate whether to instrument this function.
 * If the flag is NULL, then we've only added a couple of CPU instructions to
 * the call path and thus the overhead is (hopefully) very low.
 */
static void nr_php_execute_enabled(NR_EXECUTE_PROTO TSRMLS_DC) {
  int zcaught = 0;
  nrtime_t txn_start_time;
  nr_php_execute_metadata_t metadata = {0};
  nr_segment_t stacked = {0};
  nr_segment_t* segment = NULL;
  nruserfn_t* wraprec = NULL;

  NRTXNGLOBAL(execute_count) += 1;

  nr_php_execute_metadata_add_code_level_metrics(&metadata,
                                                 NR_EXECUTE_ORIG_ARGS);

  if (nrunlikely(OP_ARRAY_IS_A_FILE(NR_OP_ARRAY))) {
    if (NRPRG(txn)) {
      nr_php_txn_add_code_level_metrics(NRPRG(txn)->attributes, &metadata);
    }
    nr_php_execute_file(NR_OP_ARRAY, NR_EXECUTE_ORIG_ARGS TSRMLS_CC);
    nr_php_execute_metadata_release(&metadata);
    return;
  }

  /*
   * The function name needs to be checked before the NR_OP_ARRAY->fn_flags
   * since in PHP 5.1 fn_flags is not initialized for files.
   */
#if ZEND_MODULE_API_NO < ZEND_8_0_X_API_NO \
    || defined OVERWRITE_ZEND_EXECUTE_DATA
  wraprec = nr_php_op_array_get_wraprec(NR_OP_ARRAY TSRMLS_CC);
#else
  wraprec = nr_php_get_wraprec_by_func(execute_data->func);
#endif

  if (NULL != wraprec) {
    /*
     * This is the case for specifically requested custom instrumentation.
     */
    bool create_metric = wraprec->create_metric;

    nr_php_execute_metadata_init(&metadata, NR_OP_ARRAY);

    nr_txn_force_single_count(NRPRG(txn), wraprec->supportability_metric);

    /*
     * Check for, and handle, frameworks.
     */

    if (wraprec->is_names_wt_simple) {
      nr_txn_name_from_function(NRPRG(txn), wraprec->funcname,
                                wraprec->classname);
    }

    /*
     * The nr_txn_should_create_span_events() check is there so we don't record
     * error attributes on the txn (and root segment) because it should already
     * be recorded on the span that exited unhandled.
     */
    if (wraprec->is_exception_handler
        && !nr_txn_should_create_span_events(NRPRG(txn))) {
      zval* exception
          = nr_php_get_user_func_arg(1, NR_EXECUTE_ORIG_ARGS TSRMLS_CC);

      /*
       * The choice of E_ERROR for the error level is basically arbitrary, but
       * matches the error level PHP uses if there isn't an exception handler,
       * so this should give more consistency for the user in terms of what
       * they'll see with and without an exception handler installed.
       */
      nr_php_error_record_exception(
          NRPRG(txn), exception, nr_php_error_get_priority(E_ERROR),
          "Uncaught exception ", &NRPRG(exception_filters) TSRMLS_CC);
    }

    txn_start_time = nr_txn_start_time(NRPRG(txn));

    segment = nr_php_stacked_segment_init(&stacked TSRMLS_CC);
    zcaught = nr_zend_call_orig_execute_special(wraprec, segment,
                                                NR_EXECUTE_ORIG_ARGS TSRMLS_CC);

    /*
     * During this call, the transaction may have been ended and/or a new
     * transaction may have started.  To detect this, we compare the
     * currently active transaction's start time with the transaction
     * start time we saved before.
     *
     * Just comparing the transaction pointer is not enough, as a newly
     * started transaction might actually obtain the same address as a
     * transaction freed before.
     */
    if (nrunlikely(nr_txn_start_time(NRPRG(txn)) != txn_start_time)) {
      segment = NULL;
    }

    nr_php_execute_segment_end(segment, &metadata, create_metric TSRMLS_CC);

    if (nrunlikely(zcaught)) {
      zend_bailout();
    }
  } else if (NRINI(tt_detail) && NR_OP_ARRAY->function_name) {
    nr_php_execute_metadata_init(&metadata, NR_OP_ARRAY);

    /*
     * This is the case for transaction_tracer.detail >= 1 requested custom
     * instrumentation.
     */

    txn_start_time = nr_txn_start_time(NRPRG(txn));

    segment = nr_php_stacked_segment_init(&stacked TSRMLS_CC);

    zcaught = nr_zend_call_orig_execute_special(wraprec, &stacked,
                                                NR_EXECUTE_ORIG_ARGS TSRMLS_CC);

    if (nr_txn_should_create_span_events(NRPRG(txn))) {
      if (EG(exception)) {
        zval* exception_zval = NULL;
        nr_status_t status;

#ifdef PHP7
        /*
         * On PHP 7, EG(exception) is stored as a zend_object, and is only
         * wrapped in a zval when it actually needs to be.
         */
        zval exception;

        ZVAL_OBJ(&exception, EG(exception));
        exception_zval = &exception;
#else
        /*
         * On PHP 5, the exception is just a regular old zval.
         */
        exception_zval = EG(exception);
#endif /* PHP7 */

        status = nr_php_error_record_exception_segment(
            NRPRG(txn), exception_zval, &NRPRG(exception_filters) TSRMLS_CC);

        if (NR_FAILURE == status) {
          nrl_verbosedebug(
              NRL_AGENT, "%s: unable to record exception on segment", __func__);
        }
      }
    }

    /*
     * During this call, the transaction may have been ended and/or a new
     * transaction may have started.  To detect this, we compare the
     * currently active transaction's start time with the transaction
     * start time we saved before.
     */
    if (nrunlikely(nr_txn_start_time(NRPRG(txn)) != txn_start_time)) {
      segment = NULL;
    }

    nr_php_execute_segment_end(segment, &metadata, false TSRMLS_CC);

    if (nrunlikely(zcaught)) {
      zend_bailout();
    }
  } else {
    /*
     * This is the case for New Relic is enabled, but we're not recording.
     */
    NR_PHP_PROCESS_GLOBALS(orig_execute)
    (NR_EXECUTE_ORIG_ARGS_OVERWRITE TSRMLS_CC);
  }
  nr_php_execute_metadata_release(&metadata);
}
#endif

#if ZEND_MODULE_API_NO < ZEND_8_0_X_API_NO \
    || defined OVERWRITE_ZEND_EXECUTE_DATA
static void nr_php_execute_show(NR_EXECUTE_PROTO TSRMLS_DC) {
  if (nrunlikely(NR_PHP_PROCESS_GLOBALS(special_flags).show_executes)) {
    nr_php_show_exec(NR_EXECUTE_ORIG_ARGS TSRMLS_CC);
  }

  nr_php_execute_enabled(NR_EXECUTE_ORIG_ARGS TSRMLS_CC);

  if (nrunlikely(NR_PHP_PROCESS_GLOBALS(special_flags).show_execute_returns)) {
    nr_php_show_exec_return(NR_EXECUTE_ORIG_ARGS TSRMLS_CC);
  }
}
#endif

static void nr_php_max_nesting_level_reached(TSRMLS_D) {
  /*
   * Reset the stack depth to ensure that when php_error is done executing
   * longjmp to discard all of the C frames and PHP frames, that the stack
   * depth is correct. Execution will probably not continue after E_ERROR;
   * that decision may rest on the error handler(s) registered as callbacks.
   */
  NRPRG(php_cur_stack_depth) = 0;

  nrl_error(NRL_AGENT,
            "The New Relic imposed maximum PHP function nesting level of '%d' "
            "has been reached. "
            "If you think this limit is too small, adjust the value of the "
            "setting newrelic.special.max_nesting_level in the newrelic.ini "
            "file, and restart php.",
            (int)NRINI(max_nesting_level));

  php_error(E_ERROR,
            "Aborting! "
            "The New Relic imposed maximum PHP function nesting level of '%d' "
            "has been reached. "
            "This limit is to prevent the PHP execution from catastrophically "
            "running out of C-stack frames. "
            "If you think this limit is too small, adjust the value of the "
            "setting newrelic.special.max_nesting_level in the newrelic.ini "
            "file, and restart php. "
            "Please file a ticket at https://support.newrelic.com if you need "
            "further assistance. ",
            (int)NRINI(max_nesting_level));
}

#if ZEND_MODULE_API_NO < ZEND_8_0_X_API_NO \
    || defined OVERWRITE_ZEND_EXECUTE_DATA
/*
 * This function is single entry, single exit, so that we can keep track
 * of the PHP stack depth. NOTE: the stack depth is not maintained in
 * the presence of longjmp as from zend_bailout when processing zend internal
 * errors, as for example when calling php_error.
 */
void nr_php_execute(NR_EXECUTE_PROTO_OVERWRITE TSRMLS_DC) {
  /*
   * We do not use zend_try { ... } mechanisms here because zend_try
   * involves a setjmp, and so may be too expensive along this oft-used
   * path. We believe that the corresponding zend_catch will only be
   * taken when there's an internal zend error, and execution will some
   * come to a controlled premature end. The corresponding zend_catch
   * is NOT called when PHP exceptions are thrown, which happens
   * (relatively) frequently.
   *
   * The only reason for bracketing this with zend_try would be to
   * maintain the consistency of the php_cur_stack_depth counter, which
   * is only used for clamping the depth of PHP stack execution, or for
   * pretty printing PHP stack frames in nr_php_execute_show. Since the
   * zend_catch is called to avoid catastrophe on the way to a premature
   * exit, maintaining this counter perfectly is not a necessity.
   */

  NRPRG(php_cur_stack_depth) += 1;

  if (((int)NRINI(max_nesting_level) > 0)
      && (NRPRG(php_cur_stack_depth) >= (int)NRINI(max_nesting_level))) {
    nr_php_max_nesting_level_reached(TSRMLS_C);
  }

  if (nrunlikely(0 == nr_php_recording(TSRMLS_C))) {
    NR_PHP_PROCESS_GLOBALS(orig_execute)
    (NR_EXECUTE_ORIG_ARGS_OVERWRITE TSRMLS_CC);
  } else {
    int show_executes
        = NR_PHP_PROCESS_GLOBALS(special_flags).show_executes
          || NR_PHP_PROCESS_GLOBALS(special_flags).show_execute_returns;

    if (nrunlikely(show_executes)) {
      nr_php_execute_show(NR_EXECUTE_ORIG_ARGS TSRMLS_CC);
    } else {
      nr_php_execute_enabled(NR_EXECUTE_ORIG_ARGS TSRMLS_CC);
    }
  }
  NRPRG(php_cur_stack_depth) -= 1;

  return;
}
#endif

static void nr_php_show_exec_internal(NR_EXECUTE_PROTO_OVERWRITE,
                                      const zend_function* func TSRMLS_DC) {
  char argstr[NR_EXECUTE_DEBUG_STRBUFSZ] = {'\0'};
  const char* name = nr_php_function_debug_name(func);
#if ZEND_MODULE_API_NO >= ZEND_8_0_X_API_NO \
    && !defined OVERWRITE_ZEND_EXECUTE_DATA /* PHP 8.0+ and OAPI */
  zval* func_return_value = NULL;
#endif

  nr_show_execute_params(NR_EXECUTE_ORIG_ARGS, argstr TSRMLS_CC);

  nrl_verbosedebug(
      NRL_AGENT,
      "execute: %.*s function={" NRP_FMT_UQ "} params={" NRP_FMT_UQ "}",
      nr_php_show_exec_indentation(TSRMLS_C), nr_php_indentation_spaces,
      NRP_PHP(name ? name : "?"), NRP_ARGSTR(argstr));
}

#if ZEND_MODULE_API_NO >= ZEND_7_0_X_API_NO
#define CALL_ORIGINAL \
  (NR_PHP_PROCESS_GLOBALS(orig_execute_internal)(execute_data, return_value))

void nr_php_execute_internal(zend_execute_data* execute_data,
                             zval* return_value NRUNUSED)
#elif ZEND_MODULE_API_NO >= ZEND_5_5_X_API_NO
#define CALL_ORIGINAL                                               \
  (NR_PHP_PROCESS_GLOBALS(orig_execute_internal)(execute_data, fci, \
                                                 return_value_used TSRMLS_CC))

void nr_php_execute_internal(zend_execute_data* execute_data,
                             zend_fcall_info* fci,
                             int return_value_used TSRMLS_DC)
#else
#define CALL_ORIGINAL                                          \
  (NR_PHP_PROCESS_GLOBALS(orig_execute_internal)(execute_data, \
                                                 return_value_used TSRMLS_CC))

void nr_php_execute_internal(zend_execute_data* execute_data,
                             int return_value_used TSRMLS_DC)
#endif
{
  nrtime_t duration = 0;
  zend_function* func = NULL;
  nr_segment_t* segment;

  if (nrunlikely(!nr_php_recording(TSRMLS_C))) {
    CALL_ORIGINAL;
    return;
  }

  if (nrunlikely(NULL == execute_data)) {
    nrl_verbosedebug(NRL_AGENT, "%s: NULL execute_data", __func__);
    CALL_ORIGINAL;
    return;
  }

#ifdef PHP7
  func = execute_data->func;
#else
  func = execute_data->function_state.function;
#endif /* PHP7 */

  if (nrunlikely(NULL == func)) {
    nrl_verbosedebug(NRL_AGENT, "%s: NULL func", __func__);
    CALL_ORIGINAL;
    return;
  }

  /*
   * Handle the show_executes flags except for show_execute_returns. Getting
   * the return value reliably across versions is hard; given that the likely
   * number of times we'll want the intersection of internal function
   * instrumentation enabled, show_executes enabled, _and_
   * show_execute_returns enabled is zero, let's not spend the time
   * implementing it.
   */
  if (nrunlikely(NR_PHP_PROCESS_GLOBALS(special_flags).show_executes)) {
#if ZEND_MODULE_API_NO >= ZEND_5_5_X_API_NO
    nr_php_show_exec_internal(NR_EXECUTE_ORIG_ARGS_OVERWRITE, func TSRMLS_CC);
#else
    /*
     * We're passing the same pointer twice. This is inefficient. However, no
     * user is ever likely to be affected, since this is a code path handling
     * a special flag, and it makes the nr_php_show_exec_internal() API cleaner
     * for modern versions of PHP without needing to have another function
     * conditionally compiled.
     */
    nr_php_show_exec_internal((zend_op_array*)func, func TSRMLS_CC);
#endif /* PHP >= 5.5 */
  }

  segment = nr_segment_start(NRPRG(txn), NULL, NULL);
  CALL_ORIGINAL;

  duration = nr_time_duration(segment->start_time, nr_txn_now_rel(NRPRG(txn)));
  nr_segment_set_timing(segment, segment->start_time, duration);

  if (duration >= NR_PHP_PROCESS_GLOBALS(expensive_min)) {
    nr_php_execute_metadata_t metadata = {0};

    nr_php_execute_metadata_init(&metadata, (zend_op_array*)func);

    nr_php_execute_segment_add_metric(segment, &metadata, false);

    nr_php_execute_metadata_release(&metadata);
  }

  nr_segment_end(&segment);
}

void nr_php_user_instrumentation_from_opcache(TSRMLS_D) {
  zval* status = NULL;
  zval* scripts = NULL;
  zend_ulong key_num = 0;
  nr_php_string_hash_key_t* key_str = NULL;
  zval* val = NULL;
  const char* filename;

  status = nr_php_call(NULL, "opcache_get_status");

  if (NULL == status) {
    nrl_warning(NRL_INSTRUMENT,
                "User instrumentation from opcache: error obtaining opcache "
                "status, even though opcache.preload is set");
    return;
  }

  if (IS_ARRAY != Z_TYPE_P(status)) {
    nrl_warning(NRL_INSTRUMENT,
                "User instrumentation from opcache: opcache status "
                "information is not an array");
    goto end;
  }

  scripts = nr_php_zend_hash_find(Z_ARRVAL_P(status), "scripts");

  if (NULL == scripts) {
    nrl_warning(NRL_INSTRUMENT,
                "User instrumentation from opcache: missing 'scripts' key in "
                "status information");
    goto end;
  }

  if (IS_ARRAY != Z_TYPE_P(scripts)) {
    nrl_warning(NRL_INSTRUMENT,
                "User instrumentation from opcache: 'scripts' value in status "
                "information is not an array");
    goto end;
  }

  nrl_debug(NRL_INSTRUMENT, "User instrumentation from opcache: started");

  ZEND_HASH_FOREACH_KEY_VAL(Z_ARRVAL_P(scripts), key_num, key_str, val) {
    (void)key_num;
    (void)val;

    filename = ZEND_STRING_VALUE(key_str);

    nr_php_user_instrumentation_from_file(filename TSRMLS_CC);
  }
  ZEND_HASH_FOREACH_END();

  nrl_debug(NRL_INSTRUMENT, "User instrumentation from opcache: done");

end:
  nr_php_zval_free(&status);
}

/*
 * nr_php_observer_fcall_begin and nr_php_observer_fcall_end
 * are Observer API function handlers that are the entry point to instrumenting
 * userland code and should replicate the functionality of
 * nr_php_execute_enabled, nr_php_execute, and nr_php_execute_show that are used
 * when hooking in via zend_execute_ex.
 *
 * Observer API functionality was added with PHP 8.0.
 * See nr_php_observer.h/c for more information.
 */
#if ZEND_MODULE_API_NO >= ZEND_8_0_X_API_NO /* PHP8+ */

static void nr_php_observer_attempt_call_cufa_handler(NR_EXECUTE_PROTO) {
  NR_UNUSED_FUNC_RETURN_VALUE;
  if (NULL == execute_data->prev_execute_data) {
    nrl_verbosedebug(NRL_AGENT, "%s: cannot get previous execute data", __func__);
    return;
  }
  if (NULL == execute_data->prev_execute_data->opline) {
    nrl_verbosedebug(NRL_AGENT, "%s: cannot get previous opline", __func__);
    return;
  }

  /*
   * COPIED Comment from php_vm.c:
   * To actually determine whether this is a call_user_func_array() call we
   * have to look at one of the previous opcodes. ZEND_DO_FCALL will never be
   * the first opcode in an op array -- minimally, there is always at least a
   * ZEND_INIT_FCALL before it -- so this is safe.
   *
   * When PHP 7+ flattens a call_user_func_array() call into direct opcodes, it
   * uses ZEND_SEND_ARRAY to send the arguments in a single opline, and that
   * opcode is the opcode before the ZEND_DO_FCALL. Therefore, if we see
   * ZEND_SEND_ARRAY, we know it's call_user_func_array(). The relevant code
   * can be found at:
   * https://github.com/php/php-src/blob/php-7.0.19/Zend/zend_compile.c#L3082-L3098
   * https://github.com/php/php-src/blob/php-7.1.5/Zend/zend_compile.c#L3564-L3580
   *
   * In PHP 8, sometimes a ZEND_CHECK_UNDEF_ARGS opcode is added after the call
   * to ZEND_SEND_ARRAY and before ZEND_DO_FCALL so we need to sometimes look
   * back two opcodes instead of just one.
   *
   * Note that this heuristic will fail if the Zend Engine ever starts
   * compiling inlined call_user_func_array() calls differently. PHP 7.2 made
   * a change, but it only optimized array_slice() calls, which as an internal
   * function won't get this far anyway.) We can disable this behaviour by
   * setting the ZEND_COMPILE_NO_BUILTINS compiler flag, but since that will
   * cause additional performance overhead, this should be considered a last
   * resort.
   */
  const zend_op* prev_opline = execute_data->prev_execute_data->opline - 1;
  if (ZEND_CHECK_UNDEF_ARGS == prev_opline->opcode) {
    prev_opline = execute_data->prev_execute_data->opline - 2;
  }
  if (ZEND_SEND_ARRAY == prev_opline->opcode) {
    if (UNEXPECTED((NULL == execute_data->func))) {
      nrl_verbosedebug(NRL_AGENT, "%s: cannot get current function", __func__);
      return;
    }
    if (UNEXPECTED(NULL == execute_data->prev_execute_data->func)) {
      nrl_verbosedebug(NRL_AGENT, "%s: cannot get previous function", __func__);
      return;
    }

    if (UNEXPECTED(NULL == execute_data->prev_execute_data->func->common.function_name)) {
      nrl_verbosedebug(NRL_AGENT, "%s: cannot get previous function name", __func__);
      return;
    }

    nr_php_call_user_func_array_handler(NRPRG(cufa_callback), execute_data->func,
                                        execute_data->prev_execute_data);
  }
}

static void nr_php_instrument_func_begin(NR_EXECUTE_PROTO) {
  nr_segment_t* segment = NULL;
  nruserfn_t* wraprec = NULL;
  int zcaught = 0;
  NR_UNUSED_FUNC_RETURN_VALUE;

  if (NULL == NRPRG(txn)) {
    return;
  }

  NRTXNGLOBAL(execute_count) += 1;

  if (nrunlikely(OP_ARRAY_IS_A_FILE(NR_OP_ARRAY))) {
    const char* filename = nr_php_op_array_file_name(NR_OP_ARRAY);
    nr_execute_handle_framework(all_frameworks, num_all_frameworks,
                              filename TSRMLS_CC);
    return;
  }
<<<<<<< HEAD
  wraprec = nr_php_get_wraprec_by_func(execute_data->func);
=======
  if (UNEXPECTED(NULL != NRPRG(cufa_callback))) {
    /*
     * For PHP 7+, call_user_func_array() is flattened into an inline by default. Because
     * of this, we must check the opcodes set to see whether we are calling it flattened.
     * If we have a cufa callback, we want to call that here. This will create the wraprec
     * for the user function we want to instrument and thus must be called before we search
     * the wraprecs
     *
     * For non-OAPI, this is handled in php_vm.c by overwriting the ZEND_DO_FCALL opcode.
     */
     nr_php_observer_attempt_call_cufa_handler(NR_EXECUTE_ORIG_ARGS);
  }
  wraprec = nr_php_get_wraprec_by_name(execute_data->func);
>>>>>>> 0aefde26
  /*
   * If there is custom instrumentation or tt detail is more than 0, start the
   * segment.
   */
  if ((NULL != wraprec) || (NRINI(tt_detail) && NR_OP_ARRAY->function_name)) {
    /*
     * If a function needs to have arguments modified before it's executed this
     * may/may not be the place to do it. As soon as the begin function handler
     * is called, PHP may start the actual function execution.
     */
    segment = nr_php_stacked_segment_init(segment);
    if (nrunlikely(NULL == segment)) {
      nrl_verbosedebug(NRL_AGENT, "Error initializing stacked segment.");
      return;
    }
    segment->txn_start_time = nr_txn_start_time(NRPRG(txn));
    segment->wraprec = wraprec;
    zcaught = nr_zend_call_oapi_special_before(wraprec, segment,
                                               NR_EXECUTE_ORIG_ARGS TSRMLS_CC);
    if (nrunlikely(zcaught)) {
      zend_bailout();
    }
  }
  return;
}

static void nr_php_instrument_func_end(NR_EXECUTE_PROTO) {
  int zcaught = 0;
  nr_php_execute_metadata_t metadata = {0};
  nr_segment_t* segment = NULL;
  nruserfn_t* wraprec = NULL;

  if (NULL == NRPRG(txn)) {
    return;
  }
  /*
   * Let's get the framework info.
   */
  if (nrunlikely(OP_ARRAY_IS_A_FILE(NR_OP_ARRAY))) {
    /*
     * Optimization option: could remove code level metrics for filenames.
     */
    nr_php_execute_metadata_add_code_level_metrics(&metadata,
                                                   NR_EXECUTE_ORIG_ARGS);
    nr_php_txn_add_code_level_metrics(NRPRG(txn)->attributes, &metadata);
    nr_php_execute_metadata_release(&metadata);
    nr_php_execute_file(NR_OP_ARRAY, NR_EXECUTE_ORIG_ARGS TSRMLS_CC);
    return;
  }

  /*
   * Get the current segment and return if null.  The segment would only have
   * been created if we are recording and if wraprec is set or if tt is greater
   * than 0.
   */
  segment = NRTXN(force_current_segment);
  if (NULL == segment) {
    return;
  }
  if (nrunlikely(0 == segment->txn_start_time)) {
    /*
     * The begin function handler always sets segment-txn_start_time.  If it is
     * not set, something else put the segment up and we are out of synch.
     */
    return;
  }

  /*
   * Check if we have special instrumentation for this function or if the user
   * has specifically requested it.
   */
  wraprec = (nruserfn_t*)(segment->wraprec);
  /*
   * Do a sanity check to make sure the wraprec info matches the func info.
   */
  if (NULL != wraprec && nr_php_wraprec_matches(wraprec, execute_data->func)) {
    /*
     * This is the case for specifically requested custom instrumentation.
     */
    segment->stop_time = nr_txn_now_rel(NRPRG(txn));

    bool create_metric = wraprec->create_metric;
    nr_php_execute_metadata_add_code_level_metrics(&metadata,
                                                   NR_EXECUTE_ORIG_ARGS);
    nr_php_execute_metadata_init(&metadata, NR_OP_ARRAY);
    nr_txn_force_single_count(NRPRG(txn), wraprec->supportability_metric);

    /*
     * Check for, and handle, frameworks.
     */
    if (wraprec->is_names_wt_simple) {
      nr_txn_name_from_function(NRPRG(txn), wraprec->funcname,
                                wraprec->classname);
    }

    /*
     * The nr_txn_should_create_span_events() check is there so we don't
     * record error attributes on the txn (and root segment) because it should
     * already be recorded on the span that exited unhandled.
     */
    if (wraprec->is_exception_handler
        && !nr_txn_should_create_span_events(NRPRG(txn))) {
      zval* exception
          = nr_php_get_user_func_arg(1, NR_EXECUTE_ORIG_ARGS TSRMLS_CC);

      /*
       * The choice of E_ERROR for the error level is basically arbitrary, but
       * matches the error level PHP uses if there isn't an exception handler,
       * so this should give more consistency for the user in terms of what
       * they'll see with and without an exception handler installed.
       */
      nr_php_error_record_exception(
          NRPRG(txn), exception, nr_php_error_get_priority(E_ERROR),
          "Uncaught exception ", &NRPRG(exception_filters) TSRMLS_CC);
    }

    zcaught = nr_zend_call_orig_execute_special(wraprec, segment,
                                                NR_EXECUTE_ORIG_ARGS TSRMLS_CC);

    /*
     * During this call, the transaction may have been ended and/or a new
     * transaction may have started.  To detect this, we compare the
     * currently active transaction's start time with the transaction
     * start time we saved before.
     *
     * Just comparing the transaction pointer is not enough, as a newly
     * started transaction might actually obtain the same address as a
     * transaction freed before.
     */
    if (nrunlikely(nr_txn_start_time(NRPRG(txn)) != segment->txn_start_time)) {
      nr_php_stacked_segment_deinit(segment);
    } else {
      nr_php_execute_segment_end(segment, &metadata, create_metric TSRMLS_CC);
    }
    nr_php_execute_metadata_release(&metadata);
    if (nrunlikely(zcaught)) {
      zend_bailout();
    }
  } else if (NRINI(tt_detail) && NR_OP_ARRAY->function_name) {
    /*
     * This is the case for transaction_tracer.detail >= 1 requested custom
     * instrumentation.
     */
    segment->stop_time = nr_txn_now_rel(NRPRG(txn));

    nr_php_execute_metadata_add_code_level_metrics(&metadata,
                                                   NR_EXECUTE_ORIG_ARGS);
    nr_php_execute_metadata_init(&metadata, NR_OP_ARRAY);
    zcaught = nr_zend_call_orig_execute_special(wraprec, segment,
                                                NR_EXECUTE_ORIG_ARGS TSRMLS_CC);

    if (nr_txn_should_create_span_events(NRPRG(txn))) {
      if (EG(exception)) {
        zval* exception_zval = NULL;
        nr_status_t status;

        /*
         * On PHP 7+, EG(exception) is stored as a zend_object, and is only
         * wrapped in a zval when it actually needs to be.
         */
        zval exception;

        ZVAL_OBJ(&exception, EG(exception));
        exception_zval = &exception;

        status = nr_php_error_record_exception_segment(
            NRPRG(txn), exception_zval, &NRPRG(exception_filters) TSRMLS_CC);

        if (NR_FAILURE == status) {
          nrl_verbosedebug(
              NRL_AGENT, "%s: unable to record exception on segment", __func__);
        }
      }
    }

    /*
     * During this call, the transaction may have been ended and/or a new
     * transaction may have started.  To detect this, we compare the
     * currently active transaction's start time with the transaction
     * start time we saved before.
     */
    if (nrunlikely(nr_txn_start_time(NRPRG(txn)) != segment->txn_start_time)) {
      nr_php_stacked_segment_deinit(segment);
    } else {
      nr_php_execute_segment_end(segment, &metadata, false TSRMLS_CC);
    }
    nr_php_execute_metadata_release(&metadata);
    if (nrunlikely(zcaught)) {
      zend_bailout();
    }
  }
  return;
}

void nr_php_observer_fcall_begin(zend_execute_data* execute_data) {
  /*
   * Instrument the function.
   * This and any other needed helper functions will replace:
   * nr_php_execute_enabled
   * nr_php_execute
   * nr_php_execute_show
   */
  zval* func_return_value = NULL;
  if (nrunlikely(NULL == execute_data)) {
    return;
  }

  NRPRG(php_cur_stack_depth) += 1;

  if ((0 < ((int)NRINI(max_nesting_level)))
      && (NRPRG(php_cur_stack_depth) >= (int)NRINI(max_nesting_level))) {
    nr_php_max_nesting_level_reached();
  }

  if (nrunlikely(0 == nr_php_recording())) {
    return;
  }

  int show_executes = NR_PHP_PROCESS_GLOBALS(special_flags).show_executes;

  if (nrunlikely(show_executes)) {
    nr_php_show_exec(NR_EXECUTE_ORIG_ARGS);
  }
  nr_php_instrument_func_begin(NR_EXECUTE_ORIG_ARGS);

  return;
}

void nr_php_observer_fcall_end(zend_execute_data* execute_data,
                               zval* func_return_value) {
  /*
   * Instrument the function.
   * This and any other needed helper functions will replace:
   * nr_php_execute_enabled
   * nr_php_execute
   * nr_php_execute_show
   */
  if (nrunlikely((NULL == execute_data))
      || nrunlikely((NULL == func_return_value))) {
    return;
  }

  if (nrlikely(1 == nr_php_recording())) {
    int show_executes_return
        = NR_PHP_PROCESS_GLOBALS(special_flags).show_execute_returns;

    if (nrunlikely(show_executes_return)) {
      nr_php_show_exec_return(NR_EXECUTE_ORIG_ARGS TSRMLS_CC);
    }

    nr_php_instrument_func_end(NR_EXECUTE_ORIG_ARGS);
  }

  NRPRG(php_cur_stack_depth) -= 1;

  return;
}

#endif<|MERGE_RESOLUTION|>--- conflicted
+++ resolved
@@ -1757,9 +1757,6 @@
                               filename TSRMLS_CC);
     return;
   }
-<<<<<<< HEAD
-  wraprec = nr_php_get_wraprec_by_func(execute_data->func);
-=======
   if (UNEXPECTED(NULL != NRPRG(cufa_callback))) {
     /*
      * For PHP 7+, call_user_func_array() is flattened into an inline by default. Because
@@ -1772,8 +1769,7 @@
      */
      nr_php_observer_attempt_call_cufa_handler(NR_EXECUTE_ORIG_ARGS);
   }
-  wraprec = nr_php_get_wraprec_by_name(execute_data->func);
->>>>>>> 0aefde26
+  wraprec = nr_php_get_wraprec_by_func(execute_data->func);
   /*
    * If there is custom instrumentation or tt detail is more than 0, start the
    * segment.
