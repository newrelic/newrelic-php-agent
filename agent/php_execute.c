/*
 * Copyright 2020 New Relic Corporation. All rights reserved.
 * SPDX-License-Identifier: Apache-2.0
 *
 * This is the real heart of the PHP agent. These hook functions are what tie
 * most of the rest of the agent and Axiom together. They are also one of the
 * most performance-critical parts of the agent as they affect the actual
 * running speed of each PHP VM (whereas a lot of other work is done after the
 * VM is done and does not affect user-perceived speed). Therefore, absolutely
 * anything that can be done to make things quicker, should be, (almost, but
 * not entirely) to the exclusion of all else.
 */
#include "php_agent.h"
#include "php_curl.h"
#include "php_error.h"
#include "php_execute.h"
#include "php_globals.h"
#include "php_hash.h"
#include "php_hooks.h"
#include "php_internal_instrument.h"
#include "php_stacked_segment.h"
#include "php_user_instrument.h"
#include "util_logging.h"
#include "util_memory.h"
#include "util_metrics.h"
#include "util_number_converter.h"
#include "util_strings.h"
#include "util_url.h"
#include "util_url.h"
#include "util_metrics.h"
#include "util_number_converter.h"
#include "fw_support.h"
#include "fw_hooks.h"
#include "php_observer.h"

/*
 * This wall of text is important. Read it. Understand it. Really.
 *
 * These execute hooks are the single most critical performance path of the
 * agent. As history has shown us, even slight improvements here have a visible
 * effect on the overall agent overhead, especially when measured over a long
 * time. EXTREME care must be taken when modifying anything in this file.
 *
 * Aside from raw performance another critical aspect is resource consumption.
 * Of those resources, the most important is stack space. Since PHP functions
 * are often called recursively, bear in mind that any stack space you use in
 * these functions is amplified by each level of recursion. Trimming out stack
 * usage is much harder than it appears at first glance. Consider this code:
 *
 *   int nr_php_execute (...)
 *   {
 *     char tmpbuf[2048];
 *
 *     some_stuff ();
 *
 *     if (condition) {
 *       char otherbuf[2048];
 *     }
 *
 *     ...
 *   }
 *
 * At first glance you may think that the normal course of evens will only use
 * 2K of stack space, and that the 2K inside the condition will be allocated
 * when needed. This is not true. The compiler will allocate 4K (plus other
 * space for other automatic variables) on entry. The lesson here is that the
 * compiler allocates the space for *ALL* automatic variables on function
 * entry. This gets really expensive, really quickly.
 *
 * We used to obsess about not calling functions, citing the cost of function
 * constructions and teardown as reasons to avoid excessive function calls.
 * This too is erroneous. The cost of calling a function is about 4 assembler
 * instructions. This is negligible. Therefore, as a means of reducing stack
 * usage, if you need stack space it is better to put that usage into a static*
 * function and call it from the main function, because then that stack space in
 * genuinely only allocated when needed.
 *
 * A not-insignificant performance boost comes from accurate branch hinting
 * using the nrlikely() and nrunlikely() macros. This prevents pipeline stalls
 * in the case of a branch not taken (or taken, depending on the logic). Using
 * branch hints allows the CPU fetch/decode engine to fetch the appropriate
 * instruction for the normal case.
 *
 * Try to avoid using the heap for micro-blocks. If you find you need memory
 * from the heap for some new feature, consider allocating more space than you
 * need for the feature *outside* of this code and simply consuming that space
 * here.
 *
 * Try to order conditionals such that the most likely clause to affect the
 * boolean short-circuiting is first. In other words, put conditions that are
 * most likely to be true at the end of a set of conditional clauses. Try to
 * make conditionals as simple as possible and avoid lengthy multi-clause
 * conditions wherever possible.
 */

static void nr_php_show_exec_return(NR_EXECUTE_PROTO TSRMLS_DC);
static int nr_php_show_exec_indentation(TSRMLS_D);
static void nr_php_show_exec(NR_EXECUTE_PROTO TSRMLS_DC);

/*
 * Purpose: Enable monitoring on specific functions in the framework.
 */
typedef void (*nr_framework_enable_fn_t)(TSRMLS_D);

/*
 * Purpose: Enable monitoring on specific functions for a detected library.
 */
typedef void (*nr_library_enable_fn_t)(TSRMLS_D);

/*
 * This code is used for function call debugging.
 */
#define MAX_NR_EXECUTE_DEBUG_STRLEN (80)
#define NR_EXECUTE_DEBUG_STRBUFSZ (16384)

#define safe_append(S, L)                     \
  if (avail > (size_t)(L)) {                  \
    nr_strxcpy(pbuf + pos, (S), (size_t)(L)); \
    pos += (size_t)(L);                       \
    avail -= (size_t)(L);                     \
  } else if (avail > 3) {                     \
    nr_strxcpy(pbuf + pos, "...", 3);         \
    pos = pos + 3;                            \
    avail = avail - 3;                        \
  }

static int nr_format_zval_for_debug(zval* arg,
                                    char* pbuf,
                                    size_t pos,
                                    size_t avail,
                                    size_t depth TSRMLS_DC) {
  nr_string_len_t len;
  nr_string_len_t i;
  char* str;
  char tmp[128];
  zend_class_entry* ce;
  size_t orig_avail = avail;

  (void)depth; /* only useful when recursing to print out arrays */

  nr_php_zval_unwrap(arg);

  switch (Z_TYPE_P(arg)) {
    case IS_NULL:
      safe_append("null", 4);
      break;

    case IS_STRING:
      if (avail < 2) {
        break;
      }

#ifdef PHP7
      if (NULL == Z_STR_P(arg)) {
        safe_append("invalid string", 14);
        break;
      }
#endif

      str = Z_STRVAL_P(arg);
      len = Z_STRLEN_P(arg);

      if (0
          == (NR_PHP_PROCESS_GLOBALS(special_flags).show_executes_untrimmed)) {
        if (len > MAX_NR_EXECUTE_DEBUG_STRLEN) {
          len = MAX_NR_EXECUTE_DEBUG_STRLEN;
        }

        for (i = 5; i < len; i++) {
          if ('\n' == str[i]) {
            len = i - 1;
            break;
          }
        }
      }

      if (len > ((nr_string_len_t)(avail - 2))) {
        len = (nr_string_len_t)(avail - 2);
      }

      safe_append("'", 1);
      nr_strxcpy(pbuf + pos, str, len);
      pos = pos + len;
      avail = avail - len;
      if (len < Z_STRLEN_P(arg)) {
        safe_append("...'", 4);
      } else {
        safe_append("'", 1);
      }
      break;

    case IS_LONG:
      len = snprintf(tmp, sizeof(tmp) - 1, "%ld", (long)Z_LVAL_P(arg));
      safe_append(tmp, len);
      break;

#ifdef PHP7
    case IS_TRUE:
      safe_append("true", 4);
      break;

    case IS_FALSE:
      safe_append("false", 5);
      break;
#else
    case IS_BOOL:
      if (0 == Z_BVAL_P(arg)) {
        safe_append("false", 5);
      } else {
        safe_append("true", 4);
      }
      break;
#endif /* PHP7 */

    case IS_DOUBLE:
      /*
       * Watch out: There's an assumption here that tmp is big enough to hold
       * the entire formatted number, and that len <= sizeof (tmp).
       */
      len = nr_double_to_str(tmp, sizeof(tmp) - 1, (double)Z_DVAL_P(arg));
      safe_append(tmp, len);
      break;

    case IS_OBJECT:
#ifdef PHP7
      if (NULL == Z_OBJ_P(arg)) {
        safe_append("invalid object", 14);
        break;
      }
#endif /* PHP7 */

      ce = Z_OBJCE_P(arg);
      len = snprintf(tmp, sizeof(tmp) - 1,
                     ":%.*s:", NRSAFELEN(nr_php_class_entry_name_length(ce)),
                     nr_php_class_entry_name(ce));
      safe_append(tmp, len);
      break;

    case IS_ARRAY:
      /*
       * It is tempting to print out all of the array elements, using
       * zend_hash_foo_ex functions. But that has been a source of bugs,
       * complexity, and hasn't given us much value.
       *
       * Note that the call here to zend_hash_num_elements does not
       * change the hash table.
       */
      safe_append("[", 1);
      len = snprintf(tmp, sizeof(tmp) - 1, "<%d elements>",
                     zend_hash_num_elements(Z_ARRVAL_P(arg)));
      safe_append(tmp, len);
      safe_append("]", 1);
      break;

    default:
      len = snprintf(tmp, sizeof(tmp) - 1, "#%d", (int)Z_TYPE_P(arg));
      safe_append(tmp, len);
      break;
  }
  (void)pos;

  return orig_avail - avail;
}

static void nr_show_execute_params(NR_EXECUTE_PROTO, char* pbuf TSRMLS_DC) {
  size_t avail = NR_EXECUTE_DEBUG_STRBUFSZ - 1;
  size_t pos = 0;

  NR_UNUSED_SPECIALFN;

  pbuf[0] = 0;

  if (0 == (NR_PHP_PROCESS_GLOBALS(special_flags).show_executes_untrimmed)) {
    avail = 1023;
  }

  if (NR_PHP_PROCESS_GLOBALS(special_flags).show_execute_params) {
    size_t arg_count
        = nr_php_get_user_func_arg_count(NR_EXECUTE_ORIG_ARGS TSRMLS_CC);
    size_t i;

    /* Arguments are 1-indexed. */
    for (i = 1; i <= arg_count; i++) {
      zval* arg = nr_php_get_user_func_arg(i, NR_EXECUTE_ORIG_ARGS TSRMLS_CC);

      if (NULL == arg) {
        safe_append("MANGLED ARGUMENT ", 17);
      } else {
        size_t len
            = nr_format_zval_for_debug(arg, pbuf, pos, avail, 0 TSRMLS_CC);

        pos += len;
        avail -= len;
      }

      if (i < arg_count) {
        safe_append(", ", 2);
      }
    }
  }

  (void)avail;
  (void)pos;
}

/*
 * Framework handling, definition and callbacks.
 */
typedef struct _nr_framework_table_t {
  const char* framework_name;
  const char* config_name;
  const char* file_to_check;
  nr_framework_special_fn_t special;
  nr_framework_enable_fn_t enable;
  nrframework_t detected;
} nr_framework_table_t;

/*
 * Note that the maximum length of framework and library names is presently 31
 * bytes due to the use of a 64 byte static buffer when constructing
 * supportability metrics.
 *
 * Note that all paths should be in lowercase.
 */
static const nr_framework_table_t all_frameworks[] = {
    /*
     * Watch out:
     *   cake1.2 and cake1.3 use a subdirectory named 'cake' (lower case)
     *   cake2.0 and on use a subdirectory named 'Cake' (upper case file name)
     */
    {"CakePHP", "cakephp", "cake/libs/object.php", nr_cakephp_special_1,
     nr_cakephp_enable_1, NR_FW_CAKEPHP},
    {"CakePHP", "cakephp", "cake/core/app.php", nr_cakephp_special_2,
     nr_cakephp_enable_2, NR_FW_CAKEPHP},

    /*
     * Watch out: frameworks or CMS' build on top of CodeIgniter might not get
     * detected uniquely, and will instead be detected as CodeIgniter, since
     * this file load occurs first, before any other files get loaded.  This is
     * specifically a problem for Expression Engine (look for expression_engine,
     * below.)
     */
    {"CodeIgniter", "codeigniter", "codeigniter.php", 0, nr_codeigniter_enable,
     NR_FW_CODEIGNITER},

    {"Drupal8", "drupal8", "core/includes/bootstrap.inc", 0, nr_drupal8_enable,
     NR_FW_DRUPAL8},
    {"Drupal", "drupal", "includes/common.inc", 0, nr_drupal_enable,
     NR_FW_DRUPAL},

    {"Joomla", "joomla", "joomla/import.php", 0, nr_joomla_enable,
     NR_FW_JOOMLA}, /* <= Joomla 1.5 */
    {"Joomla", "joomla", "libraries/joomla/factory.php", 0, nr_joomla_enable,
     NR_FW_JOOMLA}, /* >= Joomla 1.6, including 2.5 and 3.2 */

    {"Kohana", "kohana", "kohana/core.php", 0, nr_kohana_enable, NR_FW_KOHANA},
    {"Kohana", "kohana", "kohana/core.php", 0, nr_kohana_enable, NR_FW_KOHANA},

    /* See below: Zend, the legacy project of Laminas, which shares much
       of the instrumentation implementation with Laminas */
    {"Laminas3", "laminas3", "laminas/mvc/application.php", 0,
     nr_laminas3_enable, NR_FW_LAMINAS3},
    {"Laminas3", "laminas3", "laminas-mvc/src/application.php", 0,
     nr_laminas3_enable, NR_FW_LAMINAS3},

    {"Laravel", "laravel", "illuminate/foundation/application.php", 0,
     nr_laravel_enable, NR_FW_LARAVEL},
    {"Laravel", "laravel", "bootstrap/compiled.php", 0, nr_laravel_enable,
     NR_FW_LARAVEL}, /* 4.x */
    {"Laravel", "laravel", "storage/framework/compiled.php", 0,
     nr_laravel_enable, NR_FW_LARAVEL}, /* 5.0.0-14 */
    {"Laravel", "laravel", "vendor/compiled.php", 0, nr_laravel_enable,
     NR_FW_LARAVEL}, /* 5.0.15-5.0.x */
    {"Laravel", "laravel", "bootstrap/cache/compiled.php", 0, nr_laravel_enable,
     NR_FW_LARAVEL}, /* 5.1.0-x */
    {"Laravel", "laravel", "bootstrap/app.php", 0, nr_laravel_enable,
     NR_FW_LARAVEL}, /* 8+ */

    {"Lumen", "lumen", "lumen-framework/src/helpers.php", 0, nr_lumen_enable,
     NR_FW_LUMEN},

    {"Magento", "magento", "app/mage.php", 0, nr_magento1_enable,
     NR_FW_MAGENTO1},
    {"Magento2", "magento2", "magento/framework/app/bootstrap.php", 0,
     nr_magento2_enable, NR_FW_MAGENTO2},

    {"MediaWiki", "mediawiki", "includes/webstart.php", 0, nr_mediawiki_enable,
     NR_FW_MEDIAWIKI},

    {"Silex", "silex", "silex/application.php", 0, nr_silex_enable,
     NR_FW_SILEX},

    {"Slim", "slim", "slim/slim/app.php", 0, nr_slim_enable,
     NR_FW_SLIM}, /* 3.x */
    {"Slim", "slim", "slim/slim/slim.php", 0, nr_slim_enable,
     NR_FW_SLIM}, /* 2.x */

    {"Symfony", "symfony1", "sfcontext.class.php", 0, nr_symfony1_enable,
     NR_FW_SYMFONY1},
    {"Symfony", "symfony1", "sfconfig.class.php", 0, nr_symfony1_enable,
     NR_FW_SYMFONY1},
    {"Symfony2", "symfony2", "bootstrap.php.cache", 0, nr_symfony2_enable,
     NR_FW_SYMFONY2}, /* also Symfony 3 */
    {"Symfony2", "symfony2",
     "symfony/bundle/frameworkbundle/frameworkbundle.php", 0,
     nr_symfony2_enable, NR_FW_SYMFONY2}, /* also Symfony 3 */
    {"Symfony4", "symfony4", "http-kernel/httpkernel.php", 0,
     nr_symfony4_enable, NR_FW_SYMFONY4}, /* also Symfony 5 */

    {"WordPress", "wordpress", "wp-config.php", 0, nr_wordpress_enable,
     NR_FW_WORDPRESS},

    {"Yii", "yii", "framework/yii.php", 0, nr_yii_enable, NR_FW_YII},
    {"Yii", "yii", "framework/yiilite.php", 0, nr_yii_enable, NR_FW_YII},

    /* See above: Laminas, the successor to Zend, which shares much
       of the instrumentation implementation with Zend */
    {"Zend", "zend", "zend/loader.php", 0, nr_zend_enable, NR_FW_ZEND},
    {"Zend2", "zend2", "zend/mvc/application.php", 0, nr_fw_zend2_enable,
     NR_FW_ZEND2},
    {"Zend2", "zend2", "zend-mvc/src/application.php", 0, nr_fw_zend2_enable,
     NR_FW_ZEND2},
};
static const int num_all_frameworks
    = sizeof(all_frameworks) / sizeof(nr_framework_table_t);

nrframework_t nr_php_framework_from_config(const char* config_name) {
  int i;

  if (0 == nr_stricmp("none", config_name)) {
    return NR_FW_NONE;
  }
  if (0 == nr_stricmp("no_framework", config_name)) {
    return NR_FW_NONE;
  }

  for (i = 0; i < num_all_frameworks; i++) {
    if (all_frameworks[i].config_name) {
      if (0 == nr_stricmp(all_frameworks[i].config_name, config_name)) {
        return all_frameworks[i].detected;
      }
    }
  }

  return NR_FW_UNSET;
}

/*
 * Library handling.
 *
 * For the purposes of the agent, a "library" is distinct from a "framework" in
 * that the user may have multiple libraries in use in a single request, all of
 * which are instrumented. This contrasts with frameworks, of which there is
 * only ever one detected per request. Otherwise, the detection method works
 * the exact same way (with the exception that libraries don't support special
 * detection functions).
 *
 * The enable function should call
 * nr_php_add_library_{pre,post,exec}_callback_function(), which add the
 * callback to every framework in the wraprec's
 * {pre,post,execute}_special_instrumentation array. (Ugly, but effective.)
 * This works because we don't actually check if a framework is set when
 * calling instrumentation callbacks: provided we set them all, even if the
 * current framework is FW_UNSET, the callback will still be called.
 */

typedef struct _nr_library_table_t {
  const char* library_name;
  const char* file_to_check;
  nr_library_enable_fn_t enable;
} nr_library_table_t;

/*
 * Note that all paths should be in lowercase.
 */
static nr_library_table_t libraries[] = {
    {"Doctrine 2", "doctrine/orm/query.php", nr_doctrine2_enable},
    {"Guzzle 3", "guzzle/http/client.php", nr_guzzle3_enable},
    /*
     * NOTE:  This file ClientInterface.php also exists in Guzzle 3 and 6.
     *        This file also exists in Predis.
     */
    {"Guzzle 4-5", "clientinterface.php", nr_guzzle4_enable},
    {"Guzzle 6", "handlerstack.php", nr_guzzle6_enable},

    {"MongoDB", "mongodb/src/client.php", nr_mongodb_enable},

    /*
     * The first path is for Composer installs, the second is for
     * /usr/local/bin. While BaseTestRunner isn't the very first file to load,
     * it contains the test status constants and loads before tests can run.
     */
    {"PHPUnit", "phpunit/src/runner/basetestrunner.php", nr_phpunit_enable},
    {"PHPUnit", "phpunit/runner/basetestrunner.php", nr_phpunit_enable},

    {"Predis", "predis/src/client.php", nr_predis_enable},
    {"Predis", "predis/client.php", nr_predis_enable},

    /*
     * Allow Zend Framework 1.x to be detected as a library as well as a
     * framework. This allows Zend_Http_Client to be instrumented when used
     * with other frameworks or even without a framework at all. This is
     * necessary for Magento in particular, which is built on ZF1.
     */
    {"Zend_Http", "zend/http/client.php", nr_zend_http_enable},

    /*
     * Allow Laminas Framework 3.x to be detected as a library as well as a
     * framework. This allows Laminas_Http_Client to be instrumented when used
     * with other frameworks or even without a framework at all.
     */
    {"Laminas_Http", "laminas-http/src/client.php", nr_laminas_http_enable},

    /*
     * Other frameworks, detected only, but not specifically
     * instrumented. We detect these as libraries so that we don't prevent
     * detection of a supported framework or library later (since a transaction
     * can only have one framework).
     */
    {"Aura1", "aura/framework/system.php", NULL},
    {"Aura2", "aura/di/src/containerinterface.php", NULL},
    {"Aura3", "aura/di/src/containerconfiginterface.php", NULL},
    {"CakePHP3", "cakephp/src/core/functions.php", NULL},
    {"Fuel", "fuel/core/classes/fuel.php", NULL},
    {"Lithium", "lithium/core/libraries.php", NULL},
    {"Phpbb", "phpbb/request/request.php", NULL},
    {"Phpixie2", "phpixie/core/classes/phpixie/pixie.php", NULL},
    {"Phpixie3", "phpixie/framework.php", NULL},
    {"React", "react/event-loop/src/loopinterface.php", NULL},
    {"SilverStripe", "injector/silverstripeinjectioncreator.php", NULL},
    {"SilverStripe4", "silverstripeserviceconfigurationlocator.php", NULL},
    {"Typo3", "classes/typo3/flow/core/bootstrap.php", NULL},
    {"Typo3", "typo3/sysext/core/classes/core/bootstrap.php", NULL},
    {"Yii2", "yii2/baseyii.php", NULL},

    /*
     * Other CMS (content management systems), detected only, but
     * not specifically instrumented.
     */
    {"Moodle", "moodlelib.php", NULL},
    /*
     * It is likely that this will never be found, since the CodeIgniter.php
     * will get loaded first, and as such mark this transaction as belonging to
     * CodeIgniter, and not Expession Engine.
     */
    {"ExpressionEngine", "system/expressionengine/config/config.php", NULL},
    /*
     * ExpressionEngine 5, however, has a very obvious file we can look for.
     */
    {"ExpressionEngine5", "expressionengine/boot/boot.php", NULL},
    /*
     * DokuWiki uses doku.php as an entry point, but has other files that are
     * loaded directly that this won't pick up. That's probably OK for
     * supportability metrics, but we'll add the most common name for the
     * configuration file as well just in case.
     */
    {"DokuWiki", "doku.php", NULL},
    {"DokuWiki", "conf/dokuwiki.php", NULL},

    /*
     * SugarCRM no longer has a community edition, so this likely only works
     * with older versions.
     */
    {"SugarCRM", "sugarobjects/sugarconfig.php", NULL},

    {"Xoops", "class/xoopsload.php", NULL},
    {"E107", "e107_handlers/e107_class.php", NULL},
};

static size_t num_libraries = sizeof(libraries) / sizeof(nr_library_table_t);

static nr_library_table_t logging_frameworks[] = {
    /* Monolog - Logging for PHP */
    {"Monolog", "monolog/logger.php", nr_monolog_enable},
};

static size_t num_logging_frameworks
    = sizeof(logging_frameworks) / sizeof(nr_library_table_t);
/*
 * This const char[] provides enough white space to indent functions to
 * (sizeof (nr_php_indentation_spaces) / NR_EXECUTE_INDENTATION_WIDTH) deep.
 * Anything deeper than that will all be shown with the same depth.
 */
static const char nr_php_indentation_spaces[]
    = "                                                                        "
      "     "
      "                                                                        "
      "     "
      "                                                                        "
      "     "
      "                                                                        "
      "     "
      "                                                                        "
      "     "
      "                                                                        "
      "     ";

#define NR_EXECUTE_INDENTATION_WIDTH 2

/*
 * Return the number of spaces of indentation to use when printing PHP stack
 * frames.
 */
static int nr_php_show_exec_indentation(TSRMLS_D) {
  if (NRPRG(php_cur_stack_depth) < 0) {
    return 0;
  }
  return NRPRG(php_cur_stack_depth) * NR_EXECUTE_INDENTATION_WIDTH;
}

/*
 * Note that this function doesn't handle internal functions, and will crash if
 * you give it one.
 */
static void nr_php_show_exec(NR_EXECUTE_PROTO TSRMLS_DC) {
  char argstr[NR_EXECUTE_DEBUG_STRBUFSZ];
  const char* filename = nr_php_op_array_file_name(NR_OP_ARRAY);
  const char* function_name = nr_php_op_array_function_name(NR_OP_ARRAY);

  argstr[0] = '\0';

  if (NR_OP_ARRAY->scope) {
    /*
     * classname::method
     */
    nr_show_execute_params(NR_EXECUTE_ORIG_ARGS, argstr TSRMLS_CC);
    nrl_verbosedebug(
        NRL_AGENT,
        "execute: %.*s scope={%.*s} function={" NRP_FMT_UQ
        "}"
        " params={" NRP_FMT_UQ
        "}"
        " %.5s"
        "@ " NRP_FMT_UQ ":%d",
        nr_php_show_exec_indentation(TSRMLS_C), nr_php_indentation_spaces,
        NRSAFELEN(nr_php_class_entry_name_length(NR_OP_ARRAY->scope)),
        nr_php_class_entry_name(NR_OP_ARRAY->scope),
        NRP_PHP(function_name ? function_name : "?"), NRP_ARGSTR(argstr),
        nr_php_op_array_get_wraprec(NR_OP_ARRAY TSRMLS_CC) ? " *" : "",
        NRP_FILENAME(filename), NR_OP_ARRAY->line_start);
  } else if (NR_OP_ARRAY->function_name) {
    /*
     * function
     */
    nr_show_execute_params(NR_EXECUTE_ORIG_ARGS, argstr TSRMLS_CC);
    nrl_verbosedebug(
        NRL_AGENT,
        "execute: %.*s function={" NRP_FMT_UQ
        "}"
        " params={" NRP_FMT_UQ
        "}"
        " %.5s"
        "@ " NRP_FMT_UQ ":%d",
        nr_php_show_exec_indentation(TSRMLS_C), nr_php_indentation_spaces,
        NRP_PHP(function_name), NRP_ARGSTR(argstr),
        nr_php_op_array_get_wraprec(NR_OP_ARRAY TSRMLS_CC) ? " *" : "",
        NRP_FILENAME(filename), NR_OP_ARRAY->line_start);
  } else if (NR_OP_ARRAY->filename) {
    /*
     * file
     */
    nrl_verbosedebug(NRL_AGENT, "execute: %.*s file={" NRP_FMT "}",
                     nr_php_show_exec_indentation(TSRMLS_C),
                     nr_php_indentation_spaces, NRP_FILENAME(filename));
  } else {
    /*
     * unknown
     */
    nrl_verbosedebug(NRL_AGENT, "execute: %.*s ?",
                     nr_php_show_exec_indentation(TSRMLS_C),
                     nr_php_indentation_spaces);
  }
}

/*
 * Show the return value, assuming that there is one.
 * The return value is an attribute[sic] of the caller site,
 * not an attribute of if the callee has actually returned something.
 */
static void nr_php_show_exec_return(NR_EXECUTE_PROTO TSRMLS_DC) {
  char argstr[NR_EXECUTE_DEBUG_STRBUFSZ];
  zval* return_value = nr_php_get_return_value(NR_EXECUTE_ORIG_ARGS TSRMLS_CC);

  if (NULL != return_value) {
    nr_format_zval_for_debug(return_value, argstr, 0,
                             NR_EXECUTE_DEBUG_STRBUFSZ - 1, 0 TSRMLS_CC);
    nrl_verbosedebug(NRL_AGENT, "execute: %.*s return: " NRP_FMT,
                     nr_php_show_exec_indentation(TSRMLS_C),
                     nr_php_indentation_spaces, NRP_ARGSTR(argstr));
  }
}

static nrframework_t nr_try_detect_framework(
    const nr_framework_table_t frameworks[],
    size_t num_frameworks,
    const char* filename TSRMLS_DC);
static nrframework_t nr_try_force_framework(
    const nr_framework_table_t frameworks[],
    size_t num_frameworks,
    nrframework_t forced,
    const char* filename TSRMLS_DC);

static void nr_framework_log(const char* log_prefix,
                             const char* framework_name) {
  nrl_debug(NRL_FRAMEWORK, "%s = '%s'", log_prefix, framework_name);
}

void nr_framework_create_metric(TSRMLS_D) {
  char* metric_name = NULL;
  const char* framework_name = "None";
  nrframework_t fw = NRPRG(current_framework);

  if (NR_FW_UNSET == fw) {
    return;
  }

  if (NR_FW_NONE != fw) {
    int i;

    for (i = 0; i < num_all_frameworks; i++) {
      if (fw == all_frameworks[i].detected) {
        framework_name = all_frameworks[i].framework_name;
        break;
      }
    }
  }

  if (NR_FW_UNSET == NRINI(force_framework)) {
    metric_name
        = nr_formatf("Supportability/framework/%s/detected", framework_name);
  } else {
    metric_name
        = nr_formatf("Supportability/framework/%s/forced", framework_name);
  }

  if (NRPRG(txn)) {
    nrm_force_add(NRPRG(txn)->unscoped_metrics, metric_name, 0);
  }

  nr_free(metric_name);
}

/*
 * Detect or force the framework, if we haven't done so already.
 *
 * When debugging framework detection,
 * if you want to see the files as they are loaded into PHP,
 * consider the tracing in nr_php_execute_file that's sensitive to
 *   special_flags.show_loaded_files
 *
 * This function manages the state of the various global variables
 * associated with framework detection and forcing.
 */
static void nr_execute_handle_framework(const nr_framework_table_t frameworks[],
                                        size_t num_frameworks,
                                        const char* filename TSRMLS_DC) {
  if (NR_FW_UNSET != NRPRG(current_framework)) {
    return;
  }

  if (NR_FW_UNSET == NRINI(force_framework)) {
    nrframework_t detected_framework = NR_FW_UNSET;

    detected_framework = nr_try_detect_framework(frameworks, num_frameworks,
                                                 filename TSRMLS_CC);
    if (NR_FW_UNSET != detected_framework) {
      NRPRG(current_framework) = detected_framework;
    }
  } else if (NR_FW_NONE == NRINI(force_framework)) {
    nr_framework_log("forcing framework", "None");
    NRPRG(current_framework) = NR_FW_NONE;
  } else {
    nrframework_t forced_framework = NR_FW_UNSET;

    forced_framework = nr_try_force_framework(
        frameworks, num_frameworks, NRINI(force_framework), filename TSRMLS_CC);
    if (NR_FW_UNSET != forced_framework) {
      NRPRG(current_framework) = forced_framework;
    }
  }
}

/*
 * Attempt to detect a framework.
 * Call the appropriate enable function if we find the framework.
 * Return the framework found, or NR_FW_UNSET otherwise.
 */
static nrframework_t nr_try_detect_framework(
    const nr_framework_table_t frameworks[],
    size_t num_frameworks,
    const char* filename TSRMLS_DC) {
  nrframework_t detected = NR_FW_UNSET;
  char* filename_lower = nr_string_to_lowercase(filename);
  size_t i;

  for (i = 0; i < num_frameworks; i++) {
    if (nr_stridx(filename_lower, frameworks[i].file_to_check) >= 0) {
      /*
       * If we have a special check function and it tells us to ignore
       * the file name because some other condition wasn't met, continue
       * the loop.
       */
      if (frameworks[i].special) {
        nr_framework_classification_t special
            = frameworks[i].special(filename TSRMLS_CC);

        if (FRAMEWORK_IS_NORMAL == special) {
          continue;
        }
      }

      nr_framework_log("detected framework", frameworks[i].framework_name);

      frameworks[i].enable(TSRMLS_C);
      detected = frameworks[i].detected;
      goto end;
    }
  }

end:
  nr_free(filename_lower);
  return detected;
}

/*
 * We are forcing the framework. Attempt to initialize a forced
 * framework.
 * Return the framework that we have forced, or NR_FW_UNSET if we couldn't find
 * such a framework.
 *
 * Call the appropriate enable function if we find the framework to force.
 */
static nrframework_t nr_try_force_framework(
    const nr_framework_table_t frameworks[],
    size_t num_frameworks,
    nrframework_t forced,
    const char* filename TSRMLS_DC) {
  size_t i;

  for (i = 0; i < num_frameworks; i++) {
    if (forced == frameworks[i].detected) {
      if (frameworks[i].special) {
        nr_framework_classification_t special
            = frameworks[i].special(filename TSRMLS_CC);

        if (FRAMEWORK_IS_NORMAL == special) {
          continue;
        }
      }

      nr_framework_log("forcing framework", frameworks[i].framework_name);

      frameworks[i].enable(TSRMLS_C);
      return frameworks[i].detected;
    }
  }
  return NR_FW_UNSET;
}

static void nr_execute_handle_library(const char* filename TSRMLS_DC) {
  char* filename_lower = nr_string_to_lowercase(filename);
  size_t i;

  for (i = 0; i < num_libraries; i++) {
    if (nr_stridx(filename_lower, libraries[i].file_to_check) >= 0) {
      nrl_debug(NRL_INSTRUMENT, "detected library=%s",
                libraries[i].library_name);

      nr_fw_support_add_library_supportability_metric(
          NRPRG(txn), libraries[i].library_name);

      if (NULL != libraries[i].enable) {
        libraries[i].enable(TSRMLS_C);
      }
    }
  }

  nr_free(filename_lower);
}
<<<<<<< HEAD

static void nr_execute_handle_logging_framework(
    const char* filename TSRMLS_DC) {
  char* filename_lower = nr_string_to_lowercase(filename);
  bool is_enabled = false;
  size_t i;

  for (i = 0; i < num_logging_frameworks; i++) {
    if (nr_stridx(filename_lower, logging_frameworks[i].file_to_check) >= 0) {
      nrl_debug(NRL_INSTRUMENT, "detected library=%s",
                logging_frameworks[i].library_name);

      nr_fw_support_add_library_supportability_metric(
          NRPRG(txn), logging_frameworks[i].library_name);

=======

static void nr_execute_handle_logging_framework(
    const char* filename TSRMLS_DC) {
  char* filename_lower = nr_string_to_lowercase(filename);
  bool is_enabled = false;
  size_t i;

  for (i = 0; i < num_logging_frameworks; i++) {
    if (nr_stridx(filename_lower, logging_frameworks[i].file_to_check) >= 0) {
      nrl_debug(NRL_INSTRUMENT, "detected library=%s",
                logging_frameworks[i].library_name);

      nr_fw_support_add_library_supportability_metric(
          NRPRG(txn), logging_frameworks[i].library_name);

>>>>>>> d5c72b77
      if (NRINI(logging_enabled) && NULL != logging_frameworks[i].enable) {
        is_enabled = true;
        logging_frameworks[i].enable(TSRMLS_C);
      }
      nr_fw_support_add_logging_supportability_metric(
          NRPRG(txn), logging_frameworks[i].library_name, is_enabled);
    }
  }

  nr_free(filename_lower);
}

/*
 * Purpose : Detect library and framework usage from a PHP file.
 *
 *           Enables a library or framework if the passed file is
 *           defined as a key file for this library or framework.
 *
 * Params  : 1. Full name of a PHP file.
 */
static void nr_php_user_instrumentation_from_file(
    const char* filename TSRMLS_DC) {
  nr_execute_handle_framework(all_frameworks, num_all_frameworks,
                              filename TSRMLS_CC);
  nr_execute_handle_library(filename TSRMLS_CC);
  nr_execute_handle_logging_framework(filename TSRMLS_CC);
}

/*
 * The maximum length of a custom metric.
 */
#define METRIC_NAME_MAX_LEN 512

static void nr_php_execute_file(const zend_op_array* op_array,
                                NR_EXECUTE_PROTO TSRMLS_DC) {
  const char* filename = nr_php_op_array_file_name(op_array);

  NR_UNUSED_FUNC_RETURN_VALUE;

  if (nrunlikely(NR_PHP_PROCESS_GLOBALS(special_flags).show_loaded_files)) {
    nrl_debug(NRL_AGENT, "loaded file=" NRP_FMT, NRP_FILENAME(filename));
  }

  /*
   * Check for, and handle, frameworks and libraries.
   */
  nr_php_user_instrumentation_from_file(filename TSRMLS_CC);

  nr_txn_match_file(NRPRG(txn), filename);

  NR_PHP_PROCESS_GLOBALS(orig_execute)
  (NR_EXECUTE_ORIG_ARGS_OVERWRITE TSRMLS_CC);

  if (0 == nr_php_recording(TSRMLS_C)) {
    return;
  }

  nr_php_add_user_instrumentation(TSRMLS_C);
}

/*
 * Purpose : Add Code Level Metrics (CLM) to a metadata structure from
 * zend_execute_data.
 *
 * Params  : 1. A pointer to a metadata structure.
 *           2. The zend_execute_data
 *
 * Note    : It is the responsibility of the caller to allocate the metadata
 *           structure. In general, it's expected that this will be a pointer
 *           to a stack variable.
 */
static void nr_php_execute_metadata_add_code_level_metrics(
    nr_php_execute_metadata_t* metadata,
    NR_EXECUTE_PROTO) {
  NR_UNUSED_FUNC_RETURN_VALUE;
#if ZEND_MODULE_API_NO < ZEND_7_0_X_API_NO /* PHP7+ */
  (void)metadata;
  NR_UNUSED_SPECIALFN;
  return;
#else
  const char* filepath = NULL;
  const char* namespace = NULL;
  const char* function = NULL;
  uint32_t lineno = 1;

  if (NULL == metadata) {
    return;
  }

  if (NULL == execute_data) {
    return;
  }

  metadata->function_name = NULL;
  metadata->function_filepath = NULL;
  metadata->function_namespace = NULL;

  /*
   * Check if code level metrics are enabled in the ini.
   * If they aren't, exit and don't update CLM.
   */
  if (!NRINI(code_level_metrics_enabled)) {
    return;
  }
  /*
   * At a minimum, at least one of the following attribute combinations MUST be
   * implemented in order for customers to be able to accurately identify their
   * instrumented functions:
   *  - code.filepath AND code.function
   *  - code.namespace AND code.function
   *
   * If we don't have the minimum requirements, exit and don't add any
   * attributes.
   */

  filepath = nr_php_zend_execute_data_filename(execute_data);
  namespace = nr_php_zend_execute_data_scope_name(execute_data);
  function = nr_php_zend_execute_data_function_name(execute_data);
  lineno = nr_php_zend_execute_data_lineno(execute_data);

  /*
   * Check if we are getting CLM for a file.
   */
  if (nrunlikely(OP_ARRAY_IS_A_FILE(NR_OP_ARRAY))) {
    /*
     * If instrumenting a file, the filename is the "function" and the
     * lineno is 1 (i.e., start of the file).
     */
    function = filepath;
    lineno = 1;
  } else {
    /*
     * We are getting CLM for a function.
     */
    lineno = nr_php_zend_execute_data_lineno(execute_data);
  }
  if (nr_strempty(function)) {
    return;
  }
  if (nr_strempty(namespace) && nr_strempty(filepath)) {
    /*
     * CLM MUST have either function+namespace or function+filepath.
     */
    return;
  }

  metadata->function_lineno = lineno;
  metadata->function_name = nr_strdup(function);
  metadata->function_namespace = nr_strdup(namespace);
  metadata->function_filepath = nr_strdup(filepath);

#endif /* PHP7 */
}

/*
 * Purpose : Initialise a metadata structure from an op array.
 *
 * Params  : 1. A pointer to a metadata structure.
 *           2. The op array.
 *
 * Note    : It is the responsibility of the caller to allocate the metadata
 *           structure. In general, it's expected that this will be a pointer
 *           to a stack variable.
 */
static void nr_php_execute_metadata_init(nr_php_execute_metadata_t* metadata,
                                         zend_op_array* op_array) {
#ifdef PHP7
  if (op_array->scope && op_array->scope->name && op_array->scope->name->len) {
    metadata->scope = op_array->scope->name;
    zend_string_addref(metadata->scope);
  } else {
    metadata->scope = NULL;
  }

  if (op_array->function_name && op_array->function_name->len) {
    metadata->function = op_array->function_name;
    zend_string_addref(metadata->function);
  } else {
    metadata->function = NULL;
  }
#else
  metadata->op_array = op_array;
#endif /* PHP7 */
}

/*
 * Purpose : Create a metric name from the given metadata.
 *
 * Params  : 1. A pointer to the metadata.
 *           2. A pointer to an allocated buffer to place the name in.
 *           3. The size of the buffer, in bytes.
 *
 * Warning : No check is made whether buf is valid, as the normal use case for
 *           this involves alloca(), which doesn't signal errors via NULL (or
 *           any other useful return value). Similarly, metadata is unchecked.
 */
static void nr_php_execute_metadata_metric(
    const nr_php_execute_metadata_t* metadata,
    char* buf,
    size_t len) {
  const char* function_name;
  const char* scope_name;

#ifdef PHP7
  scope_name = metadata->scope ? ZSTR_VAL(metadata->scope) : NULL;
  function_name = metadata->function ? ZSTR_VAL(metadata->function) : NULL;
#else
  scope_name = nr_php_op_array_scope_name(metadata->op_array);
  function_name = nr_php_op_array_function_name(metadata->op_array);
#endif /* PHP7 */

  snprintf(buf, len, "Custom/%s%s%s", scope_name ? scope_name : "",
           scope_name ? "::" : "", function_name ? function_name : "<unknown>");
}

/*
 * Purpose : Release any cached op array metadata.
 *
 * Params  : 1. A pointer to the metadata.
 */
static void nr_php_execute_metadata_release(
    nr_php_execute_metadata_t* metadata) {
#ifdef PHP7
  if (NULL != metadata->scope) {
    zend_string_release(metadata->scope);
    metadata->scope = NULL;
  }

  if (NULL != metadata->function) {
    zend_string_release(metadata->function);
    metadata->function = NULL;
  }
  nr_free(metadata->function_name);
  nr_free(metadata->function_namespace);
  nr_free(metadata->function_filepath);
#else
  metadata->op_array = NULL;
#endif /* PHP7 */
}

static inline void nr_php_execute_segment_add_metric(
    nr_segment_t* segment,
    const nr_php_execute_metadata_t* metadata,
    bool create_metric) {
  char buf[METRIC_NAME_MAX_LEN];

  nr_php_execute_metadata_metric(metadata, buf, sizeof(buf));

  if (create_metric) {
    nr_segment_add_metric(segment, buf, true);
  }
  nr_segment_set_name(segment, buf);
}

/*
 * Purpose : Evaluate what the disposition of the given segment is: do we
 *           discard or keep it, and if the latter, do we need to create a
 *           custom metric?
 *
 * Params  : 1. The stacked segment to end.
 *           2. The function naming metadata.
 *           3. Whether to create a metric.
 */
static inline void nr_php_execute_segment_end(
    nr_segment_t* stacked,
    const nr_php_execute_metadata_t* metadata,
    bool create_metric TSRMLS_DC) {
  nrtime_t duration;

  if (NULL == stacked) {
    return;
  }

  stacked->stop_time = nr_txn_now_rel(NRPRG(txn));

  duration = nr_time_duration(stacked->start_time, stacked->stop_time);

  if (create_metric || (duration >= NR_PHP_PROCESS_GLOBALS(expensive_min))
      || nr_vector_size(stacked->metrics) || stacked->id || stacked->attributes
      || stacked->error) {
    nr_segment_t* s = nr_php_stacked_segment_move_to_heap(stacked TSRMLS_CC);
    nr_php_execute_segment_add_metric(s, metadata, create_metric);
    if (NULL == s->attributes) {
      s->attributes = nr_attributes_create(s->txn->attribute_config);
    }
    nr_php_txn_add_code_level_metrics(s->attributes, metadata);
    nr_segment_end(&s);
  } else {
    nr_php_stacked_segment_deinit(stacked TSRMLS_CC);
  }
}

/*
 * This is the user function execution hook. Hook the user-defined (PHP)
 * function execution. For speed, we have a pointer that we've installed in the
 * function record as a flag to indicate whether to instrument this function.
 * If the flag is NULL, then we've only added a couple of CPU instructions to
 * the call path and thus the overhead is (hopefully) very low.
 */
static void nr_php_execute_enabled(NR_EXECUTE_PROTO TSRMLS_DC) {
  int zcaught = 0;
  nrtime_t txn_start_time;
  nr_php_execute_metadata_t metadata = {0};
  nr_segment_t stacked = {0};
  nr_segment_t* segment = NULL;
  nruserfn_t* wraprec = NULL;

  NRTXNGLOBAL(execute_count) += 1;

  nr_php_execute_metadata_add_code_level_metrics(&metadata,
                                                 NR_EXECUTE_ORIG_ARGS);

  if (nrunlikely(OP_ARRAY_IS_A_FILE(NR_OP_ARRAY))) {
    if (NRPRG(txn)) {
      nr_php_txn_add_code_level_metrics(NRPRG(txn)->attributes, &metadata);
    }
    nr_php_execute_file(NR_OP_ARRAY, NR_EXECUTE_ORIG_ARGS TSRMLS_CC);
    nr_php_execute_metadata_release(&metadata);
    return;
  }

  /*
   * The function name needs to be checked before the NR_OP_ARRAY->fn_flags
   * since in PHP 5.1 fn_flags is not initialized for files.
   */

  wraprec = nr_php_op_array_get_wraprec(NR_OP_ARRAY TSRMLS_CC);

  if (NULL != wraprec) {
    /*
     * This is the case for specifically requested custom instrumentation.
     */
    bool create_metric = wraprec->create_metric;

    nr_php_execute_metadata_init(&metadata, NR_OP_ARRAY);

    nr_txn_force_single_count(NRPRG(txn), wraprec->supportability_metric);

    /*
     * Check for, and handle, frameworks.
     */

    if (wraprec->is_names_wt_simple) {
      nr_txn_name_from_function(NRPRG(txn), wraprec->funcname,
                                wraprec->classname);
    }

    /*
     * The nr_txn_should_create_span_events() check is there so we don't record
     * error attributes on the txn (and root segment) because it should already
     * be recorded on the span that exited unhandled.
     */
    if (wraprec->is_exception_handler
        && !nr_txn_should_create_span_events(NRPRG(txn))) {
      zval* exception
          = nr_php_get_user_func_arg(1, NR_EXECUTE_ORIG_ARGS TSRMLS_CC);

      /*
       * The choice of E_ERROR for the error level is basically arbitrary, but
       * matches the error level PHP uses if there isn't an exception handler,
       * so this should give more consistency for the user in terms of what
       * they'll see with and without an exception handler installed.
       */
      nr_php_error_record_exception(
          NRPRG(txn), exception, nr_php_error_get_priority(E_ERROR),
          "Uncaught exception ", &NRPRG(exception_filters) TSRMLS_CC);
    }

    txn_start_time = nr_txn_start_time(NRPRG(txn));

    segment = nr_php_stacked_segment_init(&stacked TSRMLS_CC);
    zcaught = nr_zend_call_orig_execute_special(wraprec, segment,
                                                NR_EXECUTE_ORIG_ARGS TSRMLS_CC);

    /*
     * During this call, the transaction may have been ended and/or a new
     * transaction may have started.  To detect this, we compare the
     * currently active transaction's start time with the transaction
     * start time we saved before.
     *
     * Just comparing the transaction pointer is not enough, as a newly
     * started transaction might actually obtain the same address as a
     * transaction freed before.
     */
    if (nrunlikely(nr_txn_start_time(NRPRG(txn)) != txn_start_time)) {
      segment = NULL;
    }

    nr_php_execute_segment_end(segment, &metadata, create_metric TSRMLS_CC);

    if (nrunlikely(zcaught)) {
      zend_bailout();
    }
  } else if (NRINI(tt_detail) && NR_OP_ARRAY->function_name) {
    nr_php_execute_metadata_init(&metadata, NR_OP_ARRAY);

    /*
     * This is the case for transaction_tracer.detail >= 1 requested custom
     * instrumentation.
     */

    txn_start_time = nr_txn_start_time(NRPRG(txn));

    segment = nr_php_stacked_segment_init(&stacked TSRMLS_CC);

    zcaught = nr_zend_call_orig_execute_special(wraprec, &stacked,
                                                NR_EXECUTE_ORIG_ARGS TSRMLS_CC);

    if (nr_txn_should_create_span_events(NRPRG(txn))) {
      if (EG(exception)) {
        zval* exception_zval = NULL;
        nr_status_t status;

#ifdef PHP7
        /*
         * On PHP 7, EG(exception) is stored as a zend_object, and is only
         * wrapped in a zval when it actually needs to be.
         */
        zval exception;

        ZVAL_OBJ(&exception, EG(exception));
        exception_zval = &exception;
#else
        /*
         * On PHP 5, the exception is just a regular old zval.
         */
        exception_zval = EG(exception);
#endif /* PHP7 */

        status = nr_php_error_record_exception_segment(
            NRPRG(txn), exception_zval, &NRPRG(exception_filters) TSRMLS_CC);

        if (NR_FAILURE == status) {
          nrl_verbosedebug(
              NRL_AGENT, "%s: unable to record exception on segment", __func__);
        }
      }
    }

    /*
     * During this call, the transaction may have been ended and/or a new
     * transaction may have started.  To detect this, we compare the
     * currently active transaction's start time with the transaction
     * start time we saved before.
     */
    if (nrunlikely(nr_txn_start_time(NRPRG(txn)) != txn_start_time)) {
      segment = NULL;
    }

    nr_php_execute_segment_end(segment, &metadata, false TSRMLS_CC);

    if (nrunlikely(zcaught)) {
      zend_bailout();
    }
  } else {
    /*
     * This is the case for New Relic is enabled, but we're not recording.
     */
    NR_PHP_PROCESS_GLOBALS(orig_execute)
    (NR_EXECUTE_ORIG_ARGS_OVERWRITE TSRMLS_CC);
  }
  nr_php_execute_metadata_release(&metadata);
}

static void nr_php_execute_show(NR_EXECUTE_PROTO TSRMLS_DC) {
  if (nrunlikely(NR_PHP_PROCESS_GLOBALS(special_flags).show_executes)) {
    nr_php_show_exec(NR_EXECUTE_ORIG_ARGS TSRMLS_CC);
  }

  nr_php_execute_enabled(NR_EXECUTE_ORIG_ARGS TSRMLS_CC);

  if (nrunlikely(NR_PHP_PROCESS_GLOBALS(special_flags).show_execute_returns)) {
    nr_php_show_exec_return(NR_EXECUTE_ORIG_ARGS TSRMLS_CC);
  }
}

static void nr_php_max_nesting_level_reached(TSRMLS_D) {
  /*
   * Reset the stack depth to ensure that when php_error is done executing
   * longjmp to discard all of the C frames and PHP frames, that the stack
   * depth is correct. Execution will probably not continue after E_ERROR;
   * that decision may rest on the error handler(s) registered as callbacks.
   */
  NRPRG(php_cur_stack_depth) = 0;

  nrl_error(NRL_AGENT,
            "The New Relic imposed maximum PHP function nesting level of '%d' "
            "has been reached. "
            "If you think this limit is too small, adjust the value of the "
            "setting newrelic.special.max_nesting_level in the newrelic.ini "
            "file, and restart php.",
            (int)NRINI(max_nesting_level));

  php_error(E_ERROR,
            "Aborting! "
            "The New Relic imposed maximum PHP function nesting level of '%d' "
            "has been reached. "
            "This limit is to prevent the PHP execution from catastrophically "
            "running out of C-stack frames. "
            "If you think this limit is too small, adjust the value of the "
            "setting newrelic.special.max_nesting_level in the newrelic.ini "
            "file, and restart php. "
            "Please file a ticket at https://support.newrelic.com if you need "
            "further assistance. ",
            (int)NRINI(max_nesting_level));
}

/*
 * This function is single entry, single exit, so that we can keep track
 * of the PHP stack depth. NOTE: the stack depth is not maintained in
 * the presence of longjmp as from zend_bailout when processing zend internal
 * errors, as for example when calling php_error.
 */
void nr_php_execute(NR_EXECUTE_PROTO_OVERWRITE TSRMLS_DC) {
  /*
   * We do not use zend_try { ... } mechanisms here because zend_try
   * involves a setjmp, and so may be too expensive along this oft-used
   * path. We believe that the corresponding zend_catch will only be
   * taken when there's an internal zend error, and execution will some
   * come to a controlled premature end. The corresponding zend_catch
   * is NOT called when PHP exceptions are thrown, which happens
   * (relatively) frequently.
   *
   * The only reason for bracketing this with zend_try would be to
   * maintain the consistency of the php_cur_stack_depth counter, which
   * is only used for clamping the depth of PHP stack execution, or for
   * pretty printing PHP stack frames in nr_php_execute_show. Since the
   * zend_catch is called to avoid catastrophe on the way to a premature
   * exit, maintaining this counter perfectly is not a necessity.
   */
#if ZEND_MODULE_API_NO >= ZEND_8_0_X_API_NO \
    && !defined OVERWRITE_ZEND_EXECUTE_DATA /* PHP 8.0+ and OAPI */
  zval* func_return_value = NULL;
#endif

  NRPRG(php_cur_stack_depth) += 1;

  if (((int)NRINI(max_nesting_level) > 0)
      && (NRPRG(php_cur_stack_depth) >= (int)NRINI(max_nesting_level))) {
    nr_php_max_nesting_level_reached(TSRMLS_C);
  }

  if (nrunlikely(0 == nr_php_recording(TSRMLS_C))) {
    NR_PHP_PROCESS_GLOBALS(orig_execute)
    (NR_EXECUTE_ORIG_ARGS_OVERWRITE TSRMLS_CC);
  } else {
    int show_executes
        = NR_PHP_PROCESS_GLOBALS(special_flags).show_executes
          || NR_PHP_PROCESS_GLOBALS(special_flags).show_execute_returns;

    if (nrunlikely(show_executes)) {
      nr_php_execute_show(NR_EXECUTE_ORIG_ARGS TSRMLS_CC);
    } else {
      nr_php_execute_enabled(NR_EXECUTE_ORIG_ARGS TSRMLS_CC);
    }
  }
  NRPRG(php_cur_stack_depth) -= 1;

  return;
}

static void nr_php_show_exec_internal(NR_EXECUTE_PROTO_OVERWRITE,
                                      const zend_function* func TSRMLS_DC) {
  char argstr[NR_EXECUTE_DEBUG_STRBUFSZ] = {'\0'};
  const char* name = nr_php_function_debug_name(func);
#if ZEND_MODULE_API_NO >= ZEND_8_0_X_API_NO \
    && !defined OVERWRITE_ZEND_EXECUTE_DATA /* PHP 8.0+ and OAPI */
  zval* func_return_value = NULL;
#endif

  nr_show_execute_params(NR_EXECUTE_ORIG_ARGS, argstr TSRMLS_CC);

  nrl_verbosedebug(
      NRL_AGENT,
      "execute: %.*s function={" NRP_FMT_UQ "} params={" NRP_FMT_UQ "}",
      nr_php_show_exec_indentation(TSRMLS_C), nr_php_indentation_spaces,
      NRP_PHP(name ? name : "?"), NRP_ARGSTR(argstr));
}

#if ZEND_MODULE_API_NO >= ZEND_7_0_X_API_NO
#define CALL_ORIGINAL \
  (NR_PHP_PROCESS_GLOBALS(orig_execute_internal)(execute_data, return_value))

void nr_php_execute_internal(zend_execute_data* execute_data,
                             zval* return_value NRUNUSED)
#elif ZEND_MODULE_API_NO >= ZEND_5_5_X_API_NO
#define CALL_ORIGINAL                                               \
  (NR_PHP_PROCESS_GLOBALS(orig_execute_internal)(execute_data, fci, \
                                                 return_value_used TSRMLS_CC))

void nr_php_execute_internal(zend_execute_data* execute_data,
                             zend_fcall_info* fci,
                             int return_value_used TSRMLS_DC)
#else
#define CALL_ORIGINAL                                          \
  (NR_PHP_PROCESS_GLOBALS(orig_execute_internal)(execute_data, \
                                                 return_value_used TSRMLS_CC))

void nr_php_execute_internal(zend_execute_data* execute_data,
                             int return_value_used TSRMLS_DC)
#endif
{
  nrtime_t duration = 0;
  zend_function* func = NULL;
  nr_segment_t* segment;

  if (nrunlikely(!nr_php_recording(TSRMLS_C))) {
    CALL_ORIGINAL;
    return;
  }

  if (nrunlikely(NULL == execute_data)) {
    nrl_verbosedebug(NRL_AGENT, "%s: NULL execute_data", __func__);
    CALL_ORIGINAL;
    return;
  }

#ifdef PHP7
  func = execute_data->func;
#else
  func = execute_data->function_state.function;
#endif /* PHP7 */

  if (nrunlikely(NULL == func)) {
    nrl_verbosedebug(NRL_AGENT, "%s: NULL func", __func__);
    CALL_ORIGINAL;
    return;
  }

  /*
   * Handle the show_executes flags except for show_execute_returns. Getting
   * the return value reliably across versions is hard; given that the likely
   * number of times we'll want the intersection of internal function
   * instrumentation enabled, show_executes enabled, _and_
   * show_execute_returns enabled is zero, let's not spend the time
   * implementing it.
   */
  if (nrunlikely(NR_PHP_PROCESS_GLOBALS(special_flags).show_executes)) {
#if ZEND_MODULE_API_NO >= ZEND_5_5_X_API_NO
    nr_php_show_exec_internal(NR_EXECUTE_ORIG_ARGS_OVERWRITE, func TSRMLS_CC);
#else
    /*
     * We're passing the same pointer twice. This is inefficient. However, no
     * user is ever likely to be affected, since this is a code path handling
     * a special flag, and it makes the nr_php_show_exec_internal() API cleaner
     * for modern versions of PHP without needing to have another function
     * conditionally compiled.
     */
    nr_php_show_exec_internal((zend_op_array*)func, func TSRMLS_CC);
#endif /* PHP >= 5.5 */
  }

  segment = nr_segment_start(NRPRG(txn), NULL, NULL);
  CALL_ORIGINAL;

  duration = nr_time_duration(segment->start_time, nr_txn_now_rel(NRPRG(txn)));
  nr_segment_set_timing(segment, segment->start_time, duration);

  if (duration >= NR_PHP_PROCESS_GLOBALS(expensive_min)) {
    nr_php_execute_metadata_t metadata = {0};

    nr_php_execute_metadata_init(&metadata, (zend_op_array*)func);

    nr_php_execute_segment_add_metric(segment, &metadata, false);

    nr_php_execute_metadata_release(&metadata);
  }

  nr_segment_end(&segment);
}

void nr_php_user_instrumentation_from_opcache(TSRMLS_D) {
  zval* status = NULL;
  zval* scripts = NULL;
  zend_ulong key_num = 0;
  nr_php_string_hash_key_t* key_str = NULL;
  zval* val = NULL;
  const char* filename;

  status = nr_php_call(NULL, "opcache_get_status");

  if (NULL == status) {
    nrl_warning(NRL_INSTRUMENT,
                "User instrumentation from opcache: error obtaining opcache "
                "status, even though opcache.preload is set");
    return;
  }

  if (IS_ARRAY != Z_TYPE_P(status)) {
    nrl_warning(NRL_INSTRUMENT,
                "User instrumentation from opcache: opcache status "
                "information is not an array");
    goto end;
  }

  scripts = nr_php_zend_hash_find(Z_ARRVAL_P(status), "scripts");

  if (NULL == scripts) {
    nrl_warning(NRL_INSTRUMENT,
                "User instrumentation from opcache: missing 'scripts' key in "
                "status information");
    goto end;
  }

  if (IS_ARRAY != Z_TYPE_P(scripts)) {
    nrl_warning(NRL_INSTRUMENT,
                "User instrumentation from opcache: 'scripts' value in status "
                "information is not an array");
    goto end;
  }

  nrl_debug(NRL_INSTRUMENT, "User instrumentation from opcache: started");

  ZEND_HASH_FOREACH_KEY_VAL(Z_ARRVAL_P(scripts), key_num, key_str, val) {
    (void)key_num;
    (void)val;

    filename = ZEND_STRING_VALUE(key_str);

    nr_php_user_instrumentation_from_file(filename TSRMLS_CC);
  }
  ZEND_HASH_FOREACH_END();

  nrl_debug(NRL_INSTRUMENT, "User instrumentation from opcache: done");

end:
  nr_php_zval_free(&status);
}

/*
 * nr_php_observer_fcall_begin and nr_php_observer_fcall_end
 * are Observer API function handlers that are the entry point to instrumenting
 * userland code and should replicate the functionality of
 * nr_php_execute_enabled, nr_php_execute, and nr_php_execute_show that are used
 * when hooking in via zend_execute_ex.
 *
 * Observer API functionality was added with PHP 8.0.
 * See nr_php_observer.h/c for more information.
 */
#if ZEND_MODULE_API_NO >= ZEND_8_0_X_API_NO /* PHP8+ */
void nr_php_observer_fcall_begin(zend_execute_data* execute_data) {
  /*
   * Instrument the function.
   * This and any other needed helper functions will replace:
   * nr_php_execute_enabled
   * nr_php_execute
   * nr_php_execute_show
   */

  if (NULL == execute_data) {
    return;
  }
}

void nr_php_observer_fcall_end(zend_execute_data* execute_data,
<<<<<<< HEAD
                               zval* func_return_value) {
=======
                               zval* return_value) {
>>>>>>> d5c72b77
  /*
   * Instrument the function.
   * This and any other needed helper functions will replace:
   * nr_php_execute_enabled
   * nr_php_execute
   * nr_php_execute_show
   */
<<<<<<< HEAD
  if ((NULL == execute_data) || (NULL == func_return_value)) {
    return;
  }
  if (nrunlikely(OP_ARRAY_IS_A_FILE(NR_OP_ARRAY))) {
    nr_php_execute_file(NR_OP_ARRAY, NR_EXECUTE_ORIG_ARGS TSRMLS_CC);
=======
  if ((NULL == execute_data) || (NULL == return_value)) {
>>>>>>> d5c72b77
    return;
  }
}
#endif<|MERGE_RESOLUTION|>--- conflicted
+++ resolved
@@ -877,7 +877,6 @@
 
   nr_free(filename_lower);
 }
-<<<<<<< HEAD
 
 static void nr_execute_handle_logging_framework(
     const char* filename TSRMLS_DC) {
@@ -893,23 +892,6 @@
       nr_fw_support_add_library_supportability_metric(
           NRPRG(txn), logging_frameworks[i].library_name);
 
-=======
-
-static void nr_execute_handle_logging_framework(
-    const char* filename TSRMLS_DC) {
-  char* filename_lower = nr_string_to_lowercase(filename);
-  bool is_enabled = false;
-  size_t i;
-
-  for (i = 0; i < num_logging_frameworks; i++) {
-    if (nr_stridx(filename_lower, logging_frameworks[i].file_to_check) >= 0) {
-      nrl_debug(NRL_INSTRUMENT, "detected library=%s",
-                logging_frameworks[i].library_name);
-
-      nr_fw_support_add_library_supportability_metric(
-          NRPRG(txn), logging_frameworks[i].library_name);
-
->>>>>>> d5c72b77
       if (NRINI(logging_enabled) && NULL != logging_frameworks[i].enable) {
         is_enabled = true;
         logging_frameworks[i].enable(TSRMLS_C);
@@ -1662,14 +1644,14 @@
   if (NULL == execute_data) {
     return;
   }
+    if (nrunlikely(OP_ARRAY_IS_A_FILE(NR_OP_ARRAY))) {
+    nr_php_execute_file(NR_OP_ARRAY, NR_EXECUTE_ORIG_ARGS TSRMLS_CC);
+    return;
+  }
 }
 
 void nr_php_observer_fcall_end(zend_execute_data* execute_data,
-<<<<<<< HEAD
                                zval* func_return_value) {
-=======
-                               zval* return_value) {
->>>>>>> d5c72b77
   /*
    * Instrument the function.
    * This and any other needed helper functions will replace:
@@ -1677,16 +1659,8 @@
    * nr_php_execute
    * nr_php_execute_show
    */
-<<<<<<< HEAD
   if ((NULL == execute_data) || (NULL == func_return_value)) {
     return;
   }
-  if (nrunlikely(OP_ARRAY_IS_A_FILE(NR_OP_ARRAY))) {
-    nr_php_execute_file(NR_OP_ARRAY, NR_EXECUTE_ORIG_ARGS TSRMLS_CC);
-=======
-  if ((NULL == execute_data) || (NULL == return_value)) {
->>>>>>> d5c72b77
-    return;
-  }
 }
 #endif