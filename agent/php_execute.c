--- conflicted
+++ resolved
@@ -976,10 +976,8 @@
 static void nr_php_execute_metadata_add_code_level_metrics(
     nr_php_execute_metadata_t* metadata,
     NR_EXECUTE_PROTO) {
-<<<<<<< HEAD
   NR_UNUSED_FUNC_RETURN_VALUE;
-=======
->>>>>>> 0a0e0735
+  
 #if ZEND_MODULE_API_NO < ZEND_7_0_X_API_NO /* PHP7+ */
   (void)metadata;
   NR_UNUSED_SPECIALFN;
@@ -1020,11 +1018,6 @@
    * attributes.
    */
 
-<<<<<<< HEAD
-  filepath = nr_php_zend_execute_data_filename(execute_data);
-  namespace = nr_php_zend_execute_data_scope_name(execute_data);
-  function = nr_php_zend_execute_data_function_name(execute_data);
-=======
 #define CHK_CLM_STRLEN(s)                          \
   if (CLM_STRLEN_MAX < NRSAFELEN(sizeof(s) - 1)) { \
     s = NULL;                                      \
@@ -1041,7 +1034,6 @@
 
 #undef CHK_CLM_STRLEN
 
->>>>>>> 0a0e0735
   lineno = nr_php_zend_execute_data_lineno(execute_data);
 
   /*
@@ -1060,12 +1052,6 @@
      */
     lineno = nr_php_zend_execute_data_lineno(execute_data);
   }
-<<<<<<< HEAD
-  if (nr_strempty(function)) {
-    return;
-  }
-  if (nr_strempty(namespace) && nr_strempty(filepath)) {
-=======
 
 #define CHK_CLM_EMPTY(s) ((NULL == s || nr_strempty(s)) ? true : false)
 
@@ -1073,18 +1059,14 @@
     return;
   }
   if (CHK_CLM_EMPTY(namespace) && CHK_CLM_EMPTY(filepath)) {
->>>>>>> 0a0e0735
     /*
      * CLM MUST have either function+namespace or function+filepath.
      */
     return;
   }
 
-<<<<<<< HEAD
-=======
 #undef CHK_CLM_EMPTY
 
->>>>>>> 0a0e0735
   metadata->function_lineno = lineno;
   metadata->function_name = nr_strdup(function);
   metadata->function_namespace = nr_strdup(namespace);
