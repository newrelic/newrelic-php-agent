--- conflicted
+++ resolved
@@ -1907,11 +1907,7 @@
 
   if ((0 < ((int)NRINI(max_nesting_level)))
       && (NRPRG(php_cur_stack_depth) >= (int)NRINI(max_nesting_level))) {
-<<<<<<< HEAD
     nr_php_max_nesting_level_reached();
-=======
-    nr_php_max_nesting_level_reached(TSRMLS_C);
->>>>>>> 24e01f8a
   }
 
   if (nrunlikely(0 == nr_php_recording())) {
@@ -1953,11 +1949,8 @@
     nr_php_instrument_func_end(NR_EXECUTE_ORIG_ARGS);
   }
 
-<<<<<<< HEAD
   NRPRG(php_cur_stack_depth) -= 1;
 
-=======
->>>>>>> 24e01f8a
   return;
 }
 
