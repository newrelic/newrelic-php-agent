--- conflicted
+++ resolved
@@ -1509,7 +1509,6 @@
 }
 
 /*
-<<<<<<< HEAD
  * nr_php_observer_fcall_begin and nr_php_observer_fcall_end
  * are Observer API function handlers that are the entry point to instrumenting
  * userland code and should replicate the functionality of
@@ -1521,42 +1520,6 @@
  */
 #if ZEND_MODULE_API_NO >= ZEND_8_0_X_API_NO /* PHP8+ */
 void nr_php_observer_fcall_begin(zend_execute_data* execute_data) {
-=======
- * nr_php_execute_observer_fcall_begin and nr_php_execute_observer_fcall_end
- * are Observer API function handlers that should replicate
- * the functionality of nr_php_execute_enabled, nr_php_execute,
- * and nr_php_execute_show that are used when hooking in via zend_execute_ex.
- *
- * Observer API functionality was added with PHP 8.0.
- *
- * The Observer API provide function handlers that trigger on every userland
- * function begin and end.  The handlers provide all zend_execute_data and the
- * end handler provides the return value pointer. The previous way to hook into
- * PHP was via zend_execute_ex which will hook all userland function calls with
- * significant overhead for doing the call . However, depending on your stack
- * size settings, it could potentially generate an extremely deep call stack in
- * PH because  zend_execute_ex limits your stack size to whatever your settings
- * are. Observer API bypasses the stack overflow issue that you can run into
- * when intercepting userland calls.  Additionally, with PHP 8.0, JIT
- * optimizations could optimize out a call to zend_execute_ex and the agent
- * would not be able to overwite that call properly as the agent wouldn't have
- * access to the JITed information.  This could lead to segfaults and caused PHP
- * to decide to disable JIT when detecting extensions that overwrote
- * zend_execute_ex.
- *
- * It only provides ZEND_USER_FUNCTIONS yet as it was assumed mechanisms already
- * exist to monitor internal functions by overwriting internal function
- * handlers.  This will be included in PHP 8.2: Registered
- * zend_observer_fcall_init handlers are now also called for internal functions.
- *
- * Without overwriting the execute function and therefore being responsible for
- * continuing the execution of ALL functions that we intercepted,  the agent is
- * provided zend_execute_data on each function start/end and is then able to use
- * it with our currently existing logic and instrumentation.
- */
-#if ZEND_MODULE_API_NO >= ZEND_8_0_X_API_NO /* PHP8+ */
-void nr_php_execute_observer_fcall_begin(zend_execute_data* execute_data) {
->>>>>>> 1fad08ad
   /*
    * Instrument the function.
    * This and any other needed helper functions will replace:
@@ -1570,13 +1533,8 @@
   }
 }
 
-<<<<<<< HEAD
 void nr_php_observer_fcall_end(zend_execute_data* execute_data,
                                zval* return_value) {
-=======
-void nr_php_execute_observer_fcall_end(zend_execute_data* execute_data,
-                                       zval* return_value) {
->>>>>>> 1fad08ad
   /*
    * Instrument the function.
    * This and any other needed helper functions will replace:
