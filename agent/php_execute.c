--- conflicted
+++ resolved
@@ -924,30 +924,9 @@
   }
 }
 
-<<<<<<< HEAD
-static void nr_execute_handle_package(const char* filename TSRMLS_DC) {
-  char* filename_lower = nr_string_to_lowercase(filename);
-  size_t i = 0;
-
-  for (i = 0; i < num_packages; i++) {
-    if (nr_stridx(filename_lower, vuln_mgmt_packages[i].file_to_check) >= 0) {
-      if (NULL != vuln_mgmt_packages[i].enable) {
-        vuln_mgmt_packages[i].enable(TSRMLS_C);
-      }
-    }
-  }
-
-  nr_free(filename_lower);
-}
-
-static void nr_execute_handle_logging_framework(
-    const char* filename TSRMLS_DC) {
-  char* filename_lower = nr_string_to_lowercase(filename);
-=======
 static void nr_execute_handle_logging_framework(const char* filename,
                                                 const size_t filename_len
                                                     TSRMLS_DC) {
->>>>>>> 9b9cd645
   bool is_enabled = false;
   size_t i;
 
@@ -972,6 +951,21 @@
 
 #undef STR_AND_LEN
 
+static void nr_execute_handle_package(const char* filename TSRMLS_DC) {
+  char* filename_lower = nr_string_to_lowercase(filename);
+  size_t i = 0;
+
+  for (i = 0; i < num_packages; i++) {
+    if (nr_stridx(filename_lower, vuln_mgmt_packages[i].file_to_check) >= 0) {
+      if (NULL != vuln_mgmt_packages[i].enable) {
+        vuln_mgmt_packages[i].enable(TSRMLS_C);
+      }
+    }
+  }
+
+  nr_free(filename_lower);
+}
+  
 /*
  * Purpose : Detect library and framework usage from a PHP file.
  *
@@ -980,15 +974,6 @@
  *
  * Params  : 1. Full name of a PHP file.
  */
-<<<<<<< HEAD
-static void nr_php_user_instrumentation_from_file(
-    const char* filename TSRMLS_DC) {
-  nr_execute_handle_framework(all_frameworks, num_all_frameworks,
-                              filename TSRMLS_CC);
-  nr_execute_handle_library(filename TSRMLS_CC);
-  nr_execute_handle_logging_framework(filename TSRMLS_CC);
-  nr_execute_handle_package(filename TSRMLS_CC);
-=======
 static void nr_php_user_instrumentation_from_file(const char* filename,
                                                   const size_t filename_len
                                                       TSRMLS_DC) {
@@ -1003,7 +988,7 @@
                               filename_len TSRMLS_CC);
   nr_execute_handle_library(filename, filename_len TSRMLS_CC);
   nr_execute_handle_logging_framework(filename, filename_len TSRMLS_CC);
->>>>>>> 9b9cd645
+  nr_execute_handle_package(filename TSRMLS_CC);
 }
 
 /*
