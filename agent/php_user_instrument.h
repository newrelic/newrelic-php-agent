/*
 * Copyright 2020 New Relic Corporation. All rights reserved.
 * SPDX-License-Identifier: Apache-2.0
 */

/*
 * This file contains logic pertaining to the instrumentation of user functions
 * (where the function is written in PHP).
 */
#ifndef PHP_USER_INSTRUMENT_HDR
#define PHP_USER_INSTRUMENT_HDR

#include "nr_segment.h"
#include "php_user_instrument_hashmap_key.h"

struct _nruserfn_t;

/*
 * This is an unused structure that is used to ensure that a bare return won't
 * compile in a user wrapper.
 */
struct nrspecialfn_return_t {
  int zcaught;
};
typedef struct nrspecialfn_return_t (*nrspecialfn_t)(
    NR_SPECIALFNPTR_PROTO TSRMLS_DC);

typedef void (*nruserfn_declared_t)(TSRMLS_D);

<<<<<<< HEAD
/* Options for wrapping a user function */
typedef enum {
  NR_WRAPREC_NOT_TRANSIENT = 0,
  NR_WRAPREC_IS_TRANSIENT = 1
} nr_transience_t;

typedef enum {
  NR_WRAPREC_CREATE_INSTRUMENTED_FUNCTION_METRIC = 0,
  NR_WRAPREC_NO_INSTRUMENTED_FUNCTION_METRIC = 1
} nr_instrumented_function_metric_t;

typedef struct _nr_wrap_user_function_options_t {
  nr_transience_t                   transience;
  nr_instrumented_function_metric_t instrumented_function_metric;
} nr_wrap_user_function_options_t;

=======
>>>>>>> bf0223ca
/*
 * An equivalent data structure for user functions.
 *
 * Note that for this structure, the "char *" fields are just that,
 * and these references own the corresponding string,
 * and so the strings must be discarded in nr_php_user_wraprec_destroy;
 */
typedef struct _nruserfn_t {
  struct _nruserfn_t* next; /* singly linked list next pointer */

#if ZEND_MODULE_API_NO >= ZEND_7_4_X_API_NO
  /* wraprec hashmap key */
  nr_php_wraprec_hashmap_key_t key;
#endif

  const char* extra; /* extra naming information about the function */

  char* classname;
  char* classnameLC;
  int classnamelen;

  /*
   * The supportability metric name used to track calls to this function is
   * created at construction to avoid creating it at each call.  Although we
   * could have a count field here and make a metric at the end of the
   * transaction, that approach would not be thread safe.
   */
  char* supportability_metric;

  char* funcname;
  int funcnamelen;
  char* funcnameLC;

  /*
   * As an alternative to the current implementation, this could be
   * converted to a linked list so that we can nest wrappers.
   */
  /*
   * This is the callback that legacy instrumentation uses and that the majority
   * of OAPI special instrumentation will use and it will be called at the END
   * of a function.
   */
  nrspecialfn_t special_instrumentation;
  /*
   * Only used by OAPI, PHP 8+.  Used to do any special instrumentation actions
   * before a function is executed.  special_instrumentation_clean will clean up
   * any variables that were set in the before calledback but didn't get cleaned
   * up when an exception circumvents the end callback. All callbacks can be
   * set.  Use the `nr_php_wrap_user_function_after_before_clean` to set.
   */
  nrspecialfn_t special_instrumentation_before;
  nrspecialfn_t special_instrumentation_clean;

  nruserfn_declared_t declared_callback;

  int is_method;
  int is_disabled;
  int is_wrapped;
  int is_exception_handler;   /* 1 if the current exception handler; 0 otherwise
                               */
  int is_names_wt_simple;     /* True if this function "names" its enclosing WT;
                                 the first such function does the naming */
  bool is_transient;          /* Wraprecs that are transient are destroyed
                                 after each request. Wraprecs that are
                                 non-transient are kept until module shutdown.
                                 Currently, while all wraprecs are stored
                                 in a hashmap, non-transients are also
                                 stored in a linked list to repopulate
                                 the hash. This should be changed to no
                                 longer need the linked list. */
  int is_user_added;          /* True if user requested this instrumentation */
  int create_metric;          /* 1 if a metric should be made for calls of
                                 this function */

  char* drupal_module;
  nr_string_len_t drupal_module_len;
  char* drupal_hook;
  nr_string_len_t drupal_hook_len;
#if ZEND_MODULE_API_NO >= ZEND_7_4_X_API_NO
  char* wordpress_plugin_theme;
#endif
} nruserfn_t;

extern nruserfn_t* nr_wrapped_user_functions; /* a singly linked list */

#if ZEND_MODULE_API_NO >= ZEND_7_4_X_API_NO

/*
 * Purpose : Init user instrumentation. This must only be called on request
 * init! This creates wraprec lookup hashmap and registers wraprec destructor
 * callback which is called on request shutdown.
 *
 * Params  : None
 *
 * Returns : None
 */
extern void nr_php_init_user_instrumentation(void);
/*
 * Purpose : Get the wraprec associated with a zend_function.
 *
 * Params  : 1. The zend function to find a wraprec for
 *
 * Returns : The function wrapper that matches the zend_function or NULL if no
 * match was found.
 */
extern nruserfn_t* nr_php_get_wraprec(zend_function* zf);
#else
/*
 * Purpose : Get the wraprec associated with a user function op_array.
 *
 * Params  : 1. The zend function's oparray.
 *
 * Returns : The function wrapper. NULL if no function wrapper was registered
 *           or if the registered function wrapper is invalid.
 */
extern nruserfn_t* nr_php_op_array_get_wraprec(
    const zend_op_array* op_array TSRMLS_DC);

/*
 * Purpose : Set the wraprec associated with a user function op_array.
 *
 * Params  : 1. The zend function's oparray.
 *	     2. The function wrapper.
 */
extern void nr_php_op_array_set_wraprec(zend_op_array* op_array,
                                        nruserfn_t* func TSRMLS_DC);
#endif
/*
 * Purpose : Name a transaction
 *
 * Params  : 1. The name string of the transaction.
 *	     2. Length of the namestring.
 */
extern void nr_php_add_transaction_naming_function(const char* namestr,
                                                   int namestrlen TSRMLS_DC);

/*
 * Purpose : Add a custom tracer.
 *
 * Params  : 1. The name string of the custom tracer.
 *	     2. Length of the name string.
 */
extern void nr_php_add_custom_tracer(const char* namestr,
                                     int namestrlen TSRMLS_DC);

extern nruserfn_t* nr_php_add_custom_tracer_callable(
    zend_function* func TSRMLS_DC);
extern nruserfn_t* nr_php_add_custom_tracer_named(const char* namestr,
<<<<<<< HEAD
                                                  size_t namestrlen,
                                                  const nr_wrap_user_function_options_t* options
                                                  TSRMLS_DC);
=======
                                                  size_t namestrlen);
>>>>>>> bf0223ca
extern void nr_php_reset_user_instrumentation(void);
extern void nr_php_remove_transient_user_instrumentation(void);
extern void nr_php_add_user_instrumentation(TSRMLS_D);

/*
 * Purpose : Name a zend framework transaction
 *
 * Params  : 1. The name string.
 *	     2. Length of the namestring.
 */
extern void nr_php_add_zend_framework_transaction_naming_function(
    char* namestr,
    int namestrlen TSRMLS_DC);

/*
 * Purpose : Wrap a user function and flag it as the active exception handler.
 *
 * Params  : 1. The user function to wrap and flag.
 */
extern void nr_php_add_exception_function(zend_function* func TSRMLS_DC);

/*
 * Purpose : Remove the flag from a user function wrapper denoting that it is
 *           the active exception handler.
 *
 * Params  : 1. The user function to unflag.
 */
extern void nr_php_remove_exception_function(zend_function* func TSRMLS_DC);

extern int nr_zend_call_orig_execute(NR_EXECUTE_PROTO TSRMLS_DC);
extern int nr_zend_call_orig_execute_special(nruserfn_t* wraprec,
                                             nr_segment_t* segment,
                                             NR_EXECUTE_PROTO TSRMLS_DC);
#if ZEND_MODULE_API_NO >= ZEND_8_0_X_API_NO /* PHP8+ */
extern int nr_zend_call_oapi_special_before(nruserfn_t* wraprec,
                                            nr_segment_t* segment,
                                            NR_EXECUTE_PROTO);
extern int nr_zend_call_oapi_special_clean(nruserfn_t* wraprec,
                                           nr_segment_t* segment,
                                           NR_EXECUTE_PROTO);
#endif
/*
 * Purpose : Destroy all user instrumentation records, freeing
 *           associated memory.
 *
 * Notes   : WARNING This function should only be called when PHP is shutting
 *           down and no more PHP execution will happen in this process.  This
 *           is important, since op_arrays hold pointers to user function
 *           wrap records.
 */
extern void nr_php_destroy_user_wrap_records(void);

/*
 * Purpose : Add a callback that is fired when a function is declared.
 *
 * Params  : 1. The function name.
 *           2. The length of the function name.
 *           3. The callback to fire when the function is declared.
 */
extern void nr_php_user_function_add_declared_callback(
    const char* namestr,
    int namestrlen,
    nruserfn_declared_t callback TSRMLS_DC);

#endif /* PHP_USER_INSTRUMENT_HDR */<|MERGE_RESOLUTION|>--- conflicted
+++ resolved
@@ -27,25 +27,6 @@
 
 typedef void (*nruserfn_declared_t)(TSRMLS_D);
 
-<<<<<<< HEAD
-/* Options for wrapping a user function */
-typedef enum {
-  NR_WRAPREC_NOT_TRANSIENT = 0,
-  NR_WRAPREC_IS_TRANSIENT = 1
-} nr_transience_t;
-
-typedef enum {
-  NR_WRAPREC_CREATE_INSTRUMENTED_FUNCTION_METRIC = 0,
-  NR_WRAPREC_NO_INSTRUMENTED_FUNCTION_METRIC = 1
-} nr_instrumented_function_metric_t;
-
-typedef struct _nr_wrap_user_function_options_t {
-  nr_transience_t                   transience;
-  nr_instrumented_function_metric_t instrumented_function_metric;
-} nr_wrap_user_function_options_t;
-
-=======
->>>>>>> bf0223ca
 /*
  * An equivalent data structure for user functions.
  *
@@ -194,13 +175,7 @@
 extern nruserfn_t* nr_php_add_custom_tracer_callable(
     zend_function* func TSRMLS_DC);
 extern nruserfn_t* nr_php_add_custom_tracer_named(const char* namestr,
-<<<<<<< HEAD
-                                                  size_t namestrlen,
-                                                  const nr_wrap_user_function_options_t* options
-                                                  TSRMLS_DC);
-=======
                                                   size_t namestrlen);
->>>>>>> bf0223ca
 extern void nr_php_reset_user_instrumentation(void);
 extern void nr_php_remove_transient_user_instrumentation(void);
 extern void nr_php_add_user_instrumentation(TSRMLS_D);
