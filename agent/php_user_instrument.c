/*
 * Copyright 2020 New Relic Corporation. All rights reserved.
 * SPDX-License-Identifier: Apache-2.0
 */

#include "php_agent.h"
#include "php_globals.h"
#include "php_user_instrument.h"
#include "php_wrapper.h"
#include "lib_guzzle_common.h"
#include "util_logging.h"
#include "util_memory.h"
#include "util_strings.h"

/*
 * The mechanism of zend_try .. zend_catch .. zend_end_try
 * is isolated into a handful of functions below.
 *
 * These are standalone functions so that the setjmp/longjmp
 * entailed in the implementation of them has a well defined stack frame,
 * without any variable sized objects in that stack frame, thus
 * giving longjmp a simple well defined place to come back to.
 * Having these standalone functions eliminates gcc compiler warning messages
 * -Wclobbered.
 *
 * These functions call through to the wrapped handler in various
 * ways. These C function does not create another stack frame so the
 * instrumentation is invisible to all the php introspection functions,
 * e.g., stack dumps, etc.
 *
 * The zend internal exception throwing mechanism (which triggers the
 * zend_try, zend_catch and zend_end_try code blocks) is used when:
 *   (a) there's an internal error in the zend engine, including:
 *     (1) bad code byte;
 *     (2) corrupted APC cache;
 *   (b) the PHP program calls exit.
 *   (c) An internal call to zend_error_cb, as for example empirically due to
 * one of: E_ERROR, E_PARSE, E_CORE_ERROR, E_CORE_WARNING, E_COMPILE_ERROR,
 * E_COMPILE_WARNING Cases (b) and (c) are interesting, as it is not
 * really an error condition, but merely a fast path out of the interpreter.
 *
 * Note that zend exceptions are NOT thrown when PHP throws exceptions;
 * PHP exceptions are handled at a higher layer.
 *
 * Note that if the wrapped function throws a zend exception,
 * the New Relic post dispatch handler is not called.
 *
 * Many functions here call zend_bailout to continue handling fatal PHP errors,
 * Since zend_bailout calls longjmp it never returns.
 *
 * Note: The agent ONLY needs to call this if it has overwritten the original
 * zend_execute_ex.
 */
int nr_zend_call_orig_execute(NR_EXECUTE_PROTO TSRMLS_DC) {
  volatile int zcaught = 0;
  NR_UNUSED_FUNC_RETURN_VALUE;
  zend_try {
    NR_PHP_PROCESS_GLOBALS(orig_execute)
    (NR_EXECUTE_ORIG_ARGS_OVERWRITE TSRMLS_CC);
  }
  zend_catch { zcaught = 1; }
  zend_end_try();
  return zcaught;
}

int nr_zend_call_orig_execute_special(nruserfn_t* wraprec,
                                      nr_segment_t* segment,
                                      NR_EXECUTE_PROTO TSRMLS_DC) {
  volatile int zcaught = 0;
  NR_UNUSED_FUNC_RETURN_VALUE;
  zend_try {
    if (wraprec && wraprec->special_instrumentation) {
      wraprec->special_instrumentation(wraprec, segment,
                                       NR_EXECUTE_ORIG_ARGS TSRMLS_CC);
    } else {
      NR_PHP_PROCESS_GLOBALS(orig_execute)
      (NR_EXECUTE_ORIG_ARGS_OVERWRITE TSRMLS_CC);
<<<<<<< HEAD

=======
>>>>>>> c9528bf1
    }
  }
  zend_catch { zcaught = 1; }
  zend_end_try();
  return zcaught;
}

/*
 * Wrap an existing user-defined (written in PHP) function with an
 * instrumentation function. Actually, what we do is just set a pointer in the
 * reserved resources section of the op_array: the pointer points to the
 * wraprec. Non-wrapped functions have a 0 pointer in that field and thus
 * the execution function can quickly determine whether a user-defined function
 * is instrumented.
 *
 * nr_php_wrap_user_function_internal is the usual function that is used;
 * nr_php_wrap_zend_function is available for situations where we don't want to
 * (or can't) match by name and have the zend_function available. (The main use
 * case for this is to allow instrumenting closures, but it's useful anywhere
 * we're dealing with a callable rather than a name.)
 *
 * There are two main structures containing `wraprecs`.
 * `nr_wrapped_user_functions` is a list of pointers to `wraprecs` that will
 * contain all our custom instrumentation and all the user specified
 * instrumentation they want to monitor. `user_function_wrappers` is a vector of
 * pointers to wrappers, after the zend function represented by a wraprec has
 * the reserved field modified, the pointer to the wraprec (which again, exists
 * in `nr_wrapped_user_functions`) goes into the vector.
 * `nr_wrapped_user_functions` is always a superset of
 * `user_function_wrappers` and the wraprec pointers that exist in
 * `user_function_wrappers` always exist in `nr_wrapped_user_functions`.
 *
 * `nr_wrapped_user_functions` is populated a few different ways.
 * 1)from function `nr_php_add_transaction_naming_function` called from
 * `php_nrini.c` to set the naming for all the transactions the user  set in the
 * ini with `newrelic.webtransaction.name.functions` 2) from function
 * `nr_php_add_custom_tracer` from `php_nrini.c` to set the naming for all the
 * transactions the user set in the ini with
 * `newrelic.transaction_tracer.custom` 3)
 * nr_php_user_function_add_declared_callback (prior to PHP 7.3) 4) from
 * function `nr_php_wrap_user_function` called from php_wrapper sets the wraprec
 * with framework specific instrumentation. 5) from function
 * `nr_php_wrap_callable` (in `php_wrapper.c`) used only by Wordpress and predis
 * for custom instrumentation that adds `is_transient` wrappers that get cleaned
 * up with each shutdown.
 *
 * When overwriting the zend_execute_ex function, every effort was made to
 * reduce performance overhead because until the agent returns control, we are
 * the bottleneck of PHP execution on a customer's machine.  Overwriting the
 * reserved field was seen as a quick way to check if a function is instrumented
 * or not.
 *
 * However, with PHP 8+, we've begun noticing more conflicts with the reserved
 * fields.  Additionally, as we are no longer halting execution while we
 * process, we can search through `nr_php_op_array_set_wraprec` instead of
 * setting reserved field and getting from the `user_function_wrappers` vector.
 * This stops the issues (segfaults, incorrect naming in laravel, etc) that we
 * were observing, especially with PHP 8.1.
 */
static void nr_php_wrap_zend_function(zend_function* func,
                                      nruserfn_t* wraprec TSRMLS_DC) {
#if ZEND_MODULE_API_NO >= ZEND_8_0_X_API_NO \
    && !defined OVERWRITE_ZEND_EXECUTE_DATA /* PHP8+ */
  if (ZEND_USER_FUNCTION != func->type) {
    nrl_verbosedebug(NRL_INSTRUMENT, "%s%s%s is not a user function",
                     wraprec->classname ? wraprec->classname : "",
                     wraprec->classname ? "::" : "", wraprec->funcname);

    /*
     * Prevent future wrap attempts for performance and to prevent spamming the
     * logs with this message.
     */
    wraprec->is_disabled = 1;
    return;
  }
#else
  nr_php_op_array_set_wraprec(&func->op_array, wraprec TSRMLS_CC);
#endif
  wraprec->is_wrapped = 1;

  if (wraprec->declared_callback) {
    (wraprec->declared_callback)(TSRMLS_C);
  }
}

static void nr_php_wrap_user_function_internal(nruserfn_t* wraprec TSRMLS_DC) {
  zend_function* orig_func = 0;

  if (0 == NR_PHP_PROCESS_GLOBALS(done_instrumentation)) {
    return;
  }

  if (wraprec->is_wrapped) {
    return;
  }

#if ZEND_MODULE_API_NO >= ZEND_8_0_X_API_NO \
    && !defined OVERWRITE_ZEND_EXECUTE_DATA /* PHP8+ */
  wraprec->is_wrapped = 1;
  return;
#endif

  if (nrunlikely(-1 == NR_PHP_PROCESS_GLOBALS(zend_offset))) {
    return;
  }

  if (0 == wraprec->classname) {
    orig_func = nr_php_find_function(wraprec->funcnameLC TSRMLS_CC);
  } else {
    zend_class_entry* orig_class = 0;

    orig_class = nr_php_find_class(wraprec->classnameLC TSRMLS_CC);
    orig_func = nr_php_find_class_method(orig_class, wraprec->funcnameLC);
  }

  if (NULL == orig_func) {
    /* It could be in a file not yet loaded, no reason to log anything. */
    return;
  }

  if (ZEND_USER_FUNCTION != orig_func->type) {
    nrl_verbosedebug(NRL_INSTRUMENT, "%s%s%s is not a user function",
                     wraprec->classname ? wraprec->classname : "",
                     wraprec->classname ? "::" : "", wraprec->funcname);

    /*
     * Prevent future wrap attempts for performance and to prevent spamming the
     * logs with this message.
     */
    wraprec->is_disabled = 1;
    return;
  }

  nr_php_wrap_zend_function(orig_func, wraprec TSRMLS_CC);
}

static nruserfn_t* nr_php_user_wraprec_create(void) {
  return (nruserfn_t*)nr_zalloc(sizeof(nruserfn_t));
}

static nruserfn_t* nr_php_user_wraprec_create_named(const char* full_name,
                                                    int full_name_len) {
  int i;
  const char* name;
  const char* klass;
  int name_len;
  int klass_len;
  nruserfn_t* wraprec;

  if (0 == full_name) {
    return 0;
  }
  if (full_name_len <= 0) {
    return 0;
  }

  name = full_name;
  name_len = full_name_len;
  klass = 0;
  klass_len = 0;

  /* If class::method, then break into two strings */
  for (i = 0; i < full_name_len; i++) {
    if ((':' == full_name[i]) && (':' == full_name[i + 1])) {
      klass = full_name;
      klass_len = i;
      name = full_name + i + 2;
      name_len = full_name_len - i - 2;
    }
  }

  /* Create the wraprecord */
  wraprec = nr_php_user_wraprec_create();
  wraprec->funcname = nr_strndup(name, name_len);
  wraprec->funcnamelen = name_len;
  wraprec->funcnameLC = nr_string_to_lowercase(wraprec->funcname);

  if (klass) {
    wraprec->classname = nr_strndup(klass, klass_len);
    wraprec->classnamelen = klass_len;
    wraprec->classnameLC = nr_string_to_lowercase(wraprec->classname);
    wraprec->is_method = 1;
  }

  wraprec->supportability_metric = nr_txn_create_fn_supportability_metric(
      wraprec->funcname, wraprec->classname);

  return wraprec;
}

static void nr_php_user_wraprec_destroy(nruserfn_t** wraprec_ptr) {
  nruserfn_t* wraprec;

  if (0 == wraprec_ptr) {
    return;
  }
  wraprec = *wraprec_ptr;
  if (0 == wraprec) {
    return;
  }

  nr_free(wraprec->supportability_metric);
  nr_free(wraprec->drupal_module);
  nr_free(wraprec->drupal_hook);
  nr_free(wraprec->classname);
  nr_free(wraprec->funcname);
  nr_free(wraprec->classnameLC);
  nr_free(wraprec->funcnameLC);
  nr_realfree((void**)wraprec_ptr);
}

static int nr_php_user_wraprec_is_match(const nruserfn_t* w1,
                                        const nruserfn_t* w2) {
  if ((0 == w1) && (0 == w2)) {
    return 1;
  }
  if ((0 == w1) || (0 == w2)) {
    return 0;
  }
  if (0 != nr_strcmp(w1->funcnameLC, w2->funcnameLC)) {
    return 0;
  }
  if (0 != nr_strcmp(w1->classnameLC, w2->classnameLC)) {
    return 0;
  }
  return 1;
}

static void nr_php_add_custom_tracer_common(nruserfn_t* wraprec) {
  /* Add the wraprecord to the list. */
  wraprec->next = nr_wrapped_user_functions;
  nr_wrapped_user_functions = wraprec;
}

nruserfn_t* nr_php_get_wraprec_by_name(zend_function* func) {
#if ZEND_MODULE_API_NO < ZEND_7_0_X_API_NO
  /*
   * Not compatible with PHP less than 7.
   */
  (void)func;
  return NULL;
#else
  nruserfn_t* p = NULL;
  char* funcnameLC = NULL;
  char* klassLC = NULL;

  if ((NULL == func) || (ZEND_USER_FUNCTION != func->type)) {
    return NULL;
  }
  if (NULL != func->common.function_name) {
    funcnameLC = nr_string_to_lowercase(ZSTR_VAL(func->common.function_name));
  } else {
    return NULL;
  }
  if (NULL != func->common.scope && NULL != func->common.scope->name) {
    klassLC = nr_string_to_lowercase(ZSTR_VAL(func->common.scope->name));
  }

  p = nr_wrapped_user_functions;

  while (NULL != p) {
    if (0 == nr_strcmp(p->funcnameLC, funcnameLC)
        && 0 == nr_strcmp(p->classnameLC, klassLC)) {
      nr_free(funcnameLC);
      nr_free(klassLC);
      return p;
    }
    p = p->next;
  }
  nr_free(funcnameLC);
  nr_free(klassLC);
  return NULL;
#endif
}

#define NR_PHP_UNKNOWN_FUNCTION_NAME "{unknown}"
nruserfn_t* nr_php_add_custom_tracer_callable(zend_function* func TSRMLS_DC) {
  char* name = NULL;
  nruserfn_t* wraprec;

  if ((NULL == func) || (ZEND_USER_FUNCTION != func->type)) {
    return NULL;
  }

  /*
   * For logging purposes, let's create a name if we're logging at verbosedebug.
   */
  if (nrl_should_print(NRL_VERBOSEDEBUG, NRL_INSTRUMENT)) {
    name = nr_php_function_debug_name(func);
  }

  /*
   * nr_php_op_array_get_wraprec does basic sanity checks on the stored
   * wraprec.
   */
#if ZEND_MODULE_API_NO < ZEND_8_0_X_API_NO \
    || defined OVERWRITE_ZEND_EXECUTE_DATA
  wraprec = nr_php_op_array_get_wraprec(&func->op_array TSRMLS_CC);
#else
  wraprec = nr_php_get_wraprec_by_name(func);
#endif

  if (wraprec) {
    nrl_verbosedebug(NRL_INSTRUMENT, "reusing custom wrapper for callable '%s'",
                     name);
    nr_free(name);
    return wraprec;
  }

  wraprec = nr_php_user_wraprec_create();
  wraprec->is_transient = 1;

  nrl_verbosedebug(NRL_INSTRUMENT, "adding custom for callable '%s'", name);
  nr_free(name);

  nr_php_wrap_zend_function(func, wraprec TSRMLS_CC);
  nr_php_add_custom_tracer_common(wraprec);

  return wraprec;
}

nruserfn_t* nr_php_add_custom_tracer_named(const char* namestr,
                                           size_t namestrlen TSRMLS_DC) {
  nruserfn_t* wraprec;
  nruserfn_t* p;

  wraprec = nr_php_user_wraprec_create_named(namestr, namestrlen);
  if (0 == wraprec) {
    return 0;
  }

  /* Make sure that we are not duplicating an existing wraprecord */
  p = nr_wrapped_user_functions;

  while (0 != p) {
    if (nr_php_user_wraprec_is_match(p, wraprec)) {
      nrl_verbosedebug(
          NRL_INSTRUMENT,
          "reusing custom wrapper for '" NRP_FMT_UQ "%.5s" NRP_FMT_UQ "'",
          NRP_PHP(wraprec->classname),
          (0 == wraprec->classname) ? "" : "::", NRP_PHP(wraprec->funcname));

      nr_php_user_wraprec_destroy(&wraprec);
      nr_php_wrap_user_function_internal(p TSRMLS_CC);
      return p; /* return the wraprec we are duplicating */
    }
    p = p->next;
  }

  nrl_verbosedebug(
      NRL_INSTRUMENT, "adding custom for '" NRP_FMT_UQ "%.5s" NRP_FMT_UQ "'",
      NRP_PHP(wraprec->classname),
      (0 == wraprec->classname) ? "" : "::", NRP_PHP(wraprec->funcname));

  nr_php_wrap_user_function_internal(wraprec TSRMLS_CC);
  nr_php_add_custom_tracer_common(wraprec);

  return wraprec; /* return the new wraprec */
}

/*
 * Reset the user instrumentation records because we're starting a new
 * transaction and so we'll be loading all new user code.
 */
void nr_php_reset_user_instrumentation(void) {
  nruserfn_t* p = nr_wrapped_user_functions;

  while (0 != p) {
    p->is_wrapped = 0;
    p = p->next;
  }
}

/*
 * Remove any transient wraprecs. This must only be called on request shutdown!
 */
void nr_php_remove_transient_user_instrumentation(void) {
  nruserfn_t* p = nr_wrapped_user_functions;
  nruserfn_t* prev = NULL;

  while (NULL != p) {
    if (p->is_transient) {
      nruserfn_t* trans = p;

      if (prev) {
        prev->next = p->next;
      } else {
        nr_wrapped_user_functions = p->next;
      }

      p = p->next;
      nr_php_user_wraprec_destroy(&trans);
    } else {
      prev = p;
      p = p->next;
    }
  }
}

/*
 * Wrap all the interesting user functions with instrumentation.
 */
void nr_php_add_user_instrumentation(TSRMLS_D) {
  nruserfn_t* p = nr_wrapped_user_functions;

  while (0 != p) {
    if ((0 == p->is_wrapped) && (0 == p->is_disabled)) {
      nr_php_wrap_user_function_internal(p TSRMLS_CC);
    }
    p = p->next;
  }
}

void nr_php_add_transaction_naming_function(const char* namestr,
                                            int namestrlen TSRMLS_DC) {
  nruserfn_t* wraprec
      = nr_php_add_custom_tracer_named(namestr, namestrlen TSRMLS_CC);

  if (NULL != wraprec) {
    wraprec->is_names_wt_simple = 1;
  }
}

void nr_php_add_custom_tracer(const char* namestr, int namestrlen TSRMLS_DC) {
  nruserfn_t* wraprec
      = nr_php_add_custom_tracer_named(namestr, namestrlen TSRMLS_CC);

  if (NULL != wraprec) {
    wraprec->create_metric = 1;
    wraprec->is_user_added = 1;
  }
}

void nr_php_add_exception_function(zend_function* func TSRMLS_DC) {
  nruserfn_t* wraprec = nr_php_add_custom_tracer_callable(func TSRMLS_CC);

  if (wraprec) {
    wraprec->is_exception_handler = 1;
  }
}

void nr_php_remove_exception_function(zend_function* func TSRMLS_DC) {
  nruserfn_t* wraprec;

  if ((NULL == func) || (ZEND_USER_FUNCTION != func->type)) {
    return;
  }

#if ZEND_MODULE_API_NO < ZEND_8_0_X_API_NO \
    || defined OVERWRITE_ZEND_EXECUTE_DATA
  wraprec = nr_php_op_array_get_wraprec(&func->op_array TSRMLS_CC);
#else
  wraprec = nr_php_get_wraprec_by_name(func);
#endif
  if (wraprec) {
    wraprec->is_exception_handler = 0;
  }
}

void nr_php_destroy_user_wrap_records(void) {
  nruserfn_t* next_user_wraprec;

  next_user_wraprec = nr_wrapped_user_functions;
  while (next_user_wraprec) {
    nruserfn_t* wraprec = next_user_wraprec;

    next_user_wraprec = wraprec->next;
    nr_php_user_wraprec_destroy(&wraprec);
  }

  nr_wrapped_user_functions = NULL;
}

/*
 * This is a similar list, but for the dynamically added user-defined functions
 * rather than the statically defined internal/binary functions above.
 */
nruserfn_t* nr_wrapped_user_functions = 0;

/*
 * nr_php_user_function_add_declared_callback is ONLY called from drupal for
 * PHP < 7.3.  It does not need to be adjusted for OAPI.
 */
void nr_php_user_function_add_declared_callback(const char* namestr,
                                                int namestrlen,
                                                nruserfn_declared_t callback
                                                    TSRMLS_DC) {
  nruserfn_t* wraprec
      = nr_php_add_custom_tracer_named(namestr, namestrlen TSRMLS_CC);

  if (0 != wraprec) {
    wraprec->declared_callback = callback;

    /*
     * Immediately fire the callback if the function is already wrapped.
     */
    if (wraprec->is_wrapped && callback) {
      (callback)(TSRMLS_C);
    }
  }
}

/*
 * The functions nr_php_op_array_set_wraprec and
 * nr_php_op_array_get_wraprec set and retrieve pointers to function wrappers
 * (wraprecs) stored in the oparray of zend functions.
 *
 * There's the danger that other PHP modules or even other PHP processes
 * overwrite those pointers. We try to detect that by validating the
 * stored pointers.
 *
 * Since PHP 7.3, OpCache stores functions and oparrays in shared
 * memory. Consequently, the wraprec pointers we store in the oparray
 * might be overwritten by other processes. Dereferencing an overwritten
 * wraprec pointer will most likely cause a crash.
 *
 * The remedy, applied for all PHP versions:
 *
 *  1. All wraprec pointers are stored in a global vector.
 *
 *  2. The index of the wraprec pointer in the vector is mangled with
 *     the current process id. This results in a value with the lower 16 bits
 *     holding the vector index (i) and the higher bits holding the process
 *     id (p):
 *
 *       0xppppiiii (32 bit)
 *       0xppppppppppppiiii (64 bit)
 *
 *     This supports a maximum of 65536 instrumented functions.
 *
 *  3. This mangled value is stored in the oparray.
 *
 *  4. When a zend function is called and the agent tries to obtain the
 *     wraprec, the upper bits of the value are compared to the current process
 *     id. If they match, the index in the lower 16 bits is considered safe and
 *     is used. Otherwise the function is considered as uninstrumented.
 */

void nr_php_op_array_set_wraprec(zend_op_array* op_array,
                                 nruserfn_t* func TSRMLS_DC) {
  uintptr_t index;

  if (NULL == op_array || NULL == func) {
    return;
  }

  if (!nr_vector_push_back(NRPRG(user_function_wrappers), func)) {
    return;
  }

  index = nr_vector_size(NRPRG(user_function_wrappers)) - 1;

  index |= (NRPRG(pid) << 16);

  op_array->reserved[NR_PHP_PROCESS_GLOBALS(zend_offset)] = (void*)index;
}

nruserfn_t* nr_php_op_array_get_wraprec(
    const zend_op_array* op_array TSRMLS_DC) {
  uintptr_t index;
  uint64_t pid;

  if (nrunlikely(NULL == op_array)) {
    return NULL;
  }

  index = (uintptr_t)op_array->reserved[NR_PHP_PROCESS_GLOBALS(zend_offset)];

  if (0 == index) {
    return NULL;
  }

  pid = index >> 16;
  index &= 0xffff;

  if (pid != NRPRG(pid)) {
    nrl_verbosedebug(
        NRL_INSTRUMENT,
        "Skipping instrumented function: pid mismatch, got " NR_INT64_FMT
        ", expected " NR_INT64_FMT,
        pid, NRPRG(pid));
    return NULL;
  }

  return (nruserfn_t*)nr_vector_get(NRPRG(user_function_wrappers), index);
}<|MERGE_RESOLUTION|>--- conflicted
+++ resolved
@@ -75,10 +75,6 @@
     } else {
       NR_PHP_PROCESS_GLOBALS(orig_execute)
       (NR_EXECUTE_ORIG_ARGS_OVERWRITE TSRMLS_CC);
-<<<<<<< HEAD
-
-=======
->>>>>>> c9528bf1
     }
   }
   zend_catch { zcaught = 1; }
