/*
 * Copyright 2020 New Relic Corporation. All rights reserved.
 * SPDX-License-Identifier: Apache-2.0
 */

#include "php_agent.h"
#include "php_globals.h"
#include "php_user_instrument.h"
#include "php_wrapper.h"
#include "lib_guzzle_common.h"
#include "util_logging.h"
#include "util_memory.h"
#include "util_strings.h"

/*
 * The mechanism of zend_try .. zend_catch .. zend_end_try
 * is isolated into a handful of functions below.
 *
 * These are standalone functions so that the setjmp/longjmp
 * entailed in the implementation of them has a well defined stack frame,
 * without any variable sized objects in that stack frame, thus
 * giving longjmp a simple well defined place to come back to.
 * Having these standalone functions eliminates gcc compiler warning messages
 * -Wclobbered.
 *
 * These functions call through to the wrapped handler in various
 * ways. These C function does not create another stack frame so the
 * instrumentation is invisible to all the php introspection functions,
 * e.g., stack dumps, etc.
 *
 * The zend internal exception throwing mechanism (which triggers the
 * zend_try, zend_catch and zend_end_try code blocks) is used when:
 *   (a) there's an internal error in the zend engine, including:
 *     (1) bad code byte;
 *     (2) corrupted APC cache;
 *   (b) the PHP program calls exit.
 *   (c) An internal call to zend_error_cb, as for example empirically due to
 * one of: E_ERROR, E_PARSE, E_CORE_ERROR, E_CORE_WARNING, E_COMPILE_ERROR,
 * E_COMPILE_WARNING Cases (b) and (c) are interesting, as it is not
 * really an error condition, but merely a fast path out of the interpreter.
 *
 * Note that zend exceptions are NOT thrown when PHP throws exceptions;
 * PHP exceptions are handled at a higher layer.
 *
 * Note that if the wrapped function throws a zend exception,
 * the New Relic post dispatch handler is not called.
 *
 * Many functions here call zend_bailout to continue handling fatal PHP errors,
 * Since zend_bailout calls longjmp it never returns.
 *
 * Note: The agent ONLY needs to call this if it has overwritten the original
 * zend_execute_ex.
 */
int nr_zend_call_orig_execute(NR_EXECUTE_PROTO TSRMLS_DC) {
  volatile int zcaught = 0;
  NR_UNUSED_FUNC_RETURN_VALUE;
  zend_try {
    NR_PHP_PROCESS_GLOBALS(orig_execute)
    (NR_EXECUTE_ORIG_ARGS_OVERWRITE TSRMLS_CC);
  }
  zend_catch { zcaught = 1; }
  zend_end_try();
  return zcaught;
}
#if ZEND_MODULE_API_NO >= ZEND_8_0_X_API_NO /* PHP8+ */
int nr_zend_call_oapi_special_before(nruserfn_t* wraprec,
                                     nr_segment_t* segment,
                                     NR_EXECUTE_PROTO TSRMLS_DC) {
  volatile int zcaught = 0;
  NR_UNUSED_FUNC_RETURN_VALUE;
  NR_UNUSED_SPECIALFN;
  zend_try {
    if (wraprec && wraprec->special_instrumentation_before) {
      wraprec->special_instrumentation_before(wraprec, segment,
                                              NR_EXECUTE_ORIG_ARGS TSRMLS_CC);
    }
  }
  zend_catch { zcaught = 1; }
  zend_end_try();
  return zcaught;
}
#endif
int nr_zend_call_orig_execute_special(nruserfn_t* wraprec,
                                      nr_segment_t* segment,
                                      NR_EXECUTE_PROTO TSRMLS_DC) {
  volatile int zcaught = 0;
  NR_UNUSED_FUNC_RETURN_VALUE;
  zend_try {
    if (wraprec && wraprec->special_instrumentation) {
      wraprec->special_instrumentation(wraprec, segment,
                                       NR_EXECUTE_ORIG_ARGS TSRMLS_CC);
    } else {
      NR_PHP_PROCESS_GLOBALS(orig_execute)
      (NR_EXECUTE_ORIG_ARGS_OVERWRITE TSRMLS_CC);
    }
  }
  zend_catch { zcaught = 1; }
  zend_end_try();
  return zcaught;
}

/*
 * Wrap an existing user-defined (written in PHP) function with an
 * instrumentation function. Actually, what we do is just set a pointer in the
 * reserved resources section of the op_array: the pointer points to the
 * wraprec. Non-wrapped functions have a 0 pointer in that field and thus
 * the execution function can quickly determine whether a user-defined function
 * is instrumented.
 *
 * nr_php_wrap_user_function_internal is the usual function that is used;
 * nr_php_wrap_zend_function is available for situations where we don't want to
 * (or can't) match by name and have the zend_function available. (The main use
 * case for this is to allow instrumenting closures, but it's useful anywhere
 * we're dealing with a callable rather than a name.)
 *
 * There are two main structures containing `wraprecs`.
<<<<<<< HEAD
 * `nr_php_op_array_set_wraprec` is a list of pointers to `wraprecs` that will
=======
 * `nr_wrapped_user_functions` is a list of pointers to `wraprecs` that will
>>>>>>> 0a0e0735
 * contain all our custom instrumentation and all the user specified
 * instrumentation they want to monitor. `user_function_wrappers` is a vector of
 * pointers to wrappers, after the zend function represented by a wraprec has
 * the reserved field modified, the pointer to the wraprec (which again, exists
<<<<<<< HEAD
 * in `nr_php_op_array_set_wraprec`) goes into the vector.
 * `nr_php_op_array_set_wraprec` is always a superset of
 * `user_function_wrappers` and the wraprec pointers that exist in
 * `user_function_wrappers` always exist in `nr_php_op_array_set_wraprec`.
 *
 * `nr_php_op_array_set_wraprec` is populated a few different ways.
=======
 * in `nr_wrapped_user_functions`) goes into the vector.
 * `nr_wrapped_user_functions` is always a superset of
 * `user_function_wrappers` and the wraprec pointers that exist in
 * `user_function_wrappers` always exist in `nr_wrapped_user_functions`.
 *
 * `nr_wrapped_user_functions` is populated a few different ways.
>>>>>>> 0a0e0735
 * 1)from function `nr_php_add_transaction_naming_function` called from
 * `php_nrini.c` to set the naming for all the transactions the user  set in the
 * ini with `newrelic.webtransaction.name.functions` 2) from function
 * `nr_php_add_custom_tracer` from `php_nrini.c` to set the naming for all the
 * transactions the user set in the ini with
 * `newrelic.transaction_tracer.custom` 3)
 * nr_php_user_function_add_declared_callback (prior to PHP 7.3) 4) from
 * function `nr_php_wrap_user_function` called from php_wrapper sets the wraprec
 * with framework specific instrumentation. 5) from function
 * `nr_php_wrap_callable` (in `php_wrapper.c`) used only by Wordpress and predis
 * for custom instrumentation that adds `is_transient` wrappers that get cleaned
 * up with each shutdown.
 *
 * When overwriting the zend_execute_ex function, every effort was made to
 * reduce performance overhead because until the agent returns control, we are
 * the bottleneck of PHP execution on a customer's machine.  Overwriting the
 * reserved field was seen as a quick way to check if a function is instrumented
 * or not.
 *
 * However, with PHP 8+, we've begun noticing more conflicts with the reserved
 * fields.  Additionally, as we are no longer halting execution while we
 * process, we can search through `nr_php_op_array_set_wraprec` instead of
 * setting reserved field and getting from the `user_function_wrappers` vector.
 * This stops the issues (segfaults, incorrect naming in laravel, etc) that we
 * were observing, especially with PHP 8.1.
 */
static void nr_php_wrap_zend_function(zend_function* func,
                                      nruserfn_t* wraprec TSRMLS_DC) {
#if ZEND_MODULE_API_NO >= ZEND_8_0_X_API_NO \
    && !defined OVERWRITE_ZEND_EXECUTE_DATA /* PHP8+ */
  if (ZEND_USER_FUNCTION != func->type) {
    nrl_verbosedebug(NRL_INSTRUMENT, "%s%s%s is not a user function",
                     wraprec->classname ? wraprec->classname : "",
                     wraprec->classname ? "::" : "", wraprec->funcname);

    /*
     * Prevent future wrap attempts for performance and to prevent spamming the
     * logs with this message.
     */
    wraprec->is_disabled = 1;
    return;
  }
#else
  nr_php_op_array_set_wraprec(&func->op_array, wraprec TSRMLS_CC);
#endif
  wraprec->is_wrapped = 1;

  if (wraprec->declared_callback) {
    (wraprec->declared_callback)(TSRMLS_C);
  }
}

static void nr_php_wrap_user_function_internal(nruserfn_t* wraprec TSRMLS_DC) {
  zend_function* orig_func = 0;

  if (0 == NR_PHP_PROCESS_GLOBALS(done_instrumentation)) {
    return;
  }

  if (wraprec->is_wrapped) {
    return;
  }

#if ZEND_MODULE_API_NO >= ZEND_8_0_X_API_NO \
    && !defined OVERWRITE_ZEND_EXECUTE_DATA /* PHP8+ */
<<<<<<< HEAD
  if (NULL != wraprec->classname) {
    zend_class_entry* orig_class = 0;
    orig_class = nr_php_find_class(wraprec->classnameLC TSRMLS_CC);
    if (NULL != orig_class) {
      orig_func = nr_php_find_class_method(orig_class, wraprec->funcnameLC);
      if ((NULL != orig_func) && (NULL != orig_func->common.scope)) {
        wraprec->reportedclassLC
            = nr_string_to_lowercase(ZSTR_VAL(orig_func->common.scope->name));
      }
    }
  }
=======
>>>>>>> 0a0e0735
  wraprec->is_wrapped = 1;
  return;
#endif

  if (nrunlikely(-1 == NR_PHP_PROCESS_GLOBALS(zend_offset))) {
    return;
  }

  if (0 == wraprec->classname) {
    orig_func = nr_php_find_function(wraprec->funcnameLC TSRMLS_CC);
  } else {
    zend_class_entry* orig_class = 0;

    orig_class = nr_php_find_class(wraprec->classnameLC TSRMLS_CC);
    orig_func = nr_php_find_class_method(orig_class, wraprec->funcnameLC);
  }

  if (NULL == orig_func) {
    /* It could be in a file not yet loaded, no reason to log anything. */
    return;
  }

  if (ZEND_USER_FUNCTION != orig_func->type) {
    nrl_verbosedebug(NRL_INSTRUMENT, "%s%s%s is not a user function",
                     wraprec->classname ? wraprec->classname : "",
                     wraprec->classname ? "::" : "", wraprec->funcname);

    /*
     * Prevent future wrap attempts for performance and to prevent spamming the
     * logs with this message.
     */
    wraprec->is_disabled = 1;
    return;
  }

  nr_php_wrap_zend_function(orig_func, wraprec TSRMLS_CC);
}

static nruserfn_t* nr_php_user_wraprec_create(void) {
  return (nruserfn_t*)nr_zalloc(sizeof(nruserfn_t));
}

static nruserfn_t* nr_php_user_wraprec_create_named(const char* full_name,
                                                    int full_name_len) {
  int i;
  const char* name;
  const char* klass;
  int name_len;
  int klass_len;
  nruserfn_t* wraprec;

  if (0 == full_name) {
    return 0;
  }
  if (full_name_len <= 0) {
    return 0;
  }

  name = full_name;
  name_len = full_name_len;
  klass = 0;
  klass_len = 0;

  /* If class::method, then break into two strings */
  for (i = 0; i < full_name_len; i++) {
    if ((':' == full_name[i]) && (':' == full_name[i + 1])) {
      klass = full_name;
      klass_len = i;
      name = full_name + i + 2;
      name_len = full_name_len - i - 2;
    }
  }

  /* Create the wraprecord */
  wraprec = nr_php_user_wraprec_create();
  wraprec->funcname = nr_strndup(name, name_len);
  wraprec->funcnamelen = name_len;
  wraprec->funcnameLC = nr_string_to_lowercase(wraprec->funcname);

  if (klass) {
    wraprec->classname = nr_strndup(klass, klass_len);
    wraprec->classnamelen = klass_len;
    wraprec->classnameLC = nr_string_to_lowercase(wraprec->classname);
    wraprec->is_method = 1;
  }

  wraprec->supportability_metric = nr_txn_create_fn_supportability_metric(
      wraprec->funcname, wraprec->classname);

  return wraprec;
}

static void nr_php_user_wraprec_destroy(nruserfn_t** wraprec_ptr) {
  nruserfn_t* wraprec;

  if (0 == wraprec_ptr) {
    return;
  }
  wraprec = *wraprec_ptr;
  if (0 == wraprec) {
    return;
  }

  nr_free(wraprec->supportability_metric);
  nr_free(wraprec->drupal_module);
  nr_free(wraprec->drupal_hook);
  nr_free(wraprec->classname);
  nr_free(wraprec->funcname);
  nr_free(wraprec->classnameLC);
  nr_free(wraprec->funcnameLC);
  nr_free(wraprec->reportedclassLC);
  nr_realfree((void**)wraprec_ptr);
}

static int nr_php_user_wraprec_is_match(const nruserfn_t* w1,
                                        const nruserfn_t* w2) {
  if ((0 == w1) && (0 == w2)) {
    return 1;
  }
  if ((0 == w1) || (0 == w2)) {
    return 0;
  }
  if (0 != nr_strcmp(w1->funcnameLC, w2->funcnameLC)) {
    return 0;
  }
  if (0 != nr_strcmp(w1->classnameLC, w2->classnameLC)) {
    return 0;
  }
  return 1;
}

static void nr_php_add_custom_tracer_common(nruserfn_t* wraprec) {
  /* Add the wraprecord to the list. */
  wraprec->next = nr_wrapped_user_functions;
  nr_wrapped_user_functions = wraprec;
}

<<<<<<< HEAD
bool nr_php_wraprec_matches(nruserfn_t* p, zend_function* func) {
=======
nruserfn_t* nr_php_get_wraprec_by_name(zend_function* func) {
>>>>>>> 0a0e0735
#if ZEND_MODULE_API_NO < ZEND_7_0_X_API_NO
  /*
   * Not compatible with PHP less than 7.
   */
  (void)func;
<<<<<<< HEAD
  (void)p;
  return false;
#else
  char* funcnameLC = NULL;
  char* klassLC = NULL;
  bool retval = false;

  if (NULL == p) {
    return retval;
  }
  if ((NULL == func) || (ZEND_USER_FUNCTION != func->type)) {
    return retval;
=======
  return NULL;
#else
  nruserfn_t* p = NULL;
  char* funcnameLC = NULL;
  char* klassLC = NULL;

  if ((NULL == func) || (ZEND_USER_FUNCTION != func->type)) {
    return NULL;
>>>>>>> 0a0e0735
  }
  if (NULL != func->common.function_name) {
    funcnameLC = nr_string_to_lowercase(ZSTR_VAL(func->common.function_name));
  } else {
<<<<<<< HEAD
    return retval;
=======
    return NULL;
>>>>>>> 0a0e0735
  }
  if (NULL != func->common.scope && NULL != func->common.scope->name) {
    klassLC = nr_string_to_lowercase(ZSTR_VAL(func->common.scope->name));
  }
<<<<<<< HEAD
  if (0 == nr_strcmp(p->funcnameLC, funcnameLC)
      && ((0 == nr_strcmp(p->classnameLC, klassLC))
          || (0 == nr_strcmp(p->reportedclassLC, klassLC)))) {
    retval = true;
  }
  nr_free(funcnameLC);
  nr_free(klassLC);
  return retval;
#endif
}

nruserfn_t* nr_php_get_wraprec_by_name(zend_function* func) {
#if ZEND_MODULE_API_NO < ZEND_7_0_X_API_NO
  /*
   * Not compatible with PHP less than 7.
   */
  (void)func;
  return NULL;
#else
  nruserfn_t* p = NULL;

  if ((NULL == func) || (ZEND_USER_FUNCTION != func->type)) {
    return NULL;
  }
=======
>>>>>>> 0a0e0735

  p = nr_wrapped_user_functions;

  while (NULL != p) {
<<<<<<< HEAD
    if (nr_php_wraprec_matches(p, func)) {
=======
    if (0 == nr_strcmp(p->funcnameLC, funcnameLC)
        && 0 == nr_strcmp(p->classnameLC, klassLC)) {
      nr_free(funcnameLC);
      nr_free(klassLC);
>>>>>>> 0a0e0735
      return p;
    }
    p = p->next;
  }
<<<<<<< HEAD
=======
  nr_free(funcnameLC);
  nr_free(klassLC);
>>>>>>> 0a0e0735
  return NULL;
#endif
}

#define NR_PHP_UNKNOWN_FUNCTION_NAME "{unknown}"
nruserfn_t* nr_php_add_custom_tracer_callable(zend_function* func TSRMLS_DC) {
  char* name = NULL;
  nruserfn_t* wraprec;

  if ((NULL == func) || (ZEND_USER_FUNCTION != func->type)) {
    return NULL;
  }

  /*
   * For logging purposes, let's create a name if we're logging at verbosedebug.
   */
  if (nrl_should_print(NRL_VERBOSEDEBUG, NRL_INSTRUMENT)) {
    name = nr_php_function_debug_name(func);
  }

  /*
   * nr_php_op_array_get_wraprec does basic sanity checks on the stored
   * wraprec.
   */
#if ZEND_MODULE_API_NO < ZEND_8_0_X_API_NO \
    || defined OVERWRITE_ZEND_EXECUTE_DATA
  wraprec = nr_php_op_array_get_wraprec(&func->op_array TSRMLS_CC);
#else
  wraprec = nr_php_get_wraprec_by_name(func);
#endif

  if (wraprec) {
    nrl_verbosedebug(NRL_INSTRUMENT, "reusing custom wrapper for callable '%s'",
                     name);
    nr_free(name);
    return wraprec;
  }

  wraprec = nr_php_user_wraprec_create();
  wraprec->is_transient = 1;

  nrl_verbosedebug(NRL_INSTRUMENT, "adding custom for callable '%s'", name);
  nr_free(name);

  nr_php_wrap_zend_function(func, wraprec TSRMLS_CC);
  nr_php_add_custom_tracer_common(wraprec);

  return wraprec;
}

nruserfn_t* nr_php_add_custom_tracer_named(const char* namestr,
                                           size_t namestrlen TSRMLS_DC) {
  nruserfn_t* wraprec;
  nruserfn_t* p;

  wraprec = nr_php_user_wraprec_create_named(namestr, namestrlen);
  if (0 == wraprec) {
    return 0;
  }

  /* Make sure that we are not duplicating an existing wraprecord */
  p = nr_wrapped_user_functions;

  while (0 != p) {
    if (nr_php_user_wraprec_is_match(p, wraprec)) {
      nrl_verbosedebug(
          NRL_INSTRUMENT,
          "reusing custom wrapper for '" NRP_FMT_UQ "%.5s" NRP_FMT_UQ "'",
          NRP_PHP(wraprec->classname),
          (0 == wraprec->classname) ? "" : "::", NRP_PHP(wraprec->funcname));

      nr_php_user_wraprec_destroy(&wraprec);
      nr_php_wrap_user_function_internal(p TSRMLS_CC);
      return p; /* return the wraprec we are duplicating */
    }
    p = p->next;
  }

  nrl_verbosedebug(
      NRL_INSTRUMENT, "adding custom for '" NRP_FMT_UQ "%.5s" NRP_FMT_UQ "'",
      NRP_PHP(wraprec->classname),
      (0 == wraprec->classname) ? "" : "::", NRP_PHP(wraprec->funcname));

  nr_php_wrap_user_function_internal(wraprec TSRMLS_CC);
  nr_php_add_custom_tracer_common(wraprec);

  return wraprec; /* return the new wraprec */
}

/*
 * Reset the user instrumentation records because we're starting a new
 * transaction and so we'll be loading all new user code.
 */
void nr_php_reset_user_instrumentation(void) {
  nruserfn_t* p = nr_wrapped_user_functions;

  while (0 != p) {
    p->is_wrapped = 0;
    p = p->next;
  }
}

/*
 * Remove any transient wraprecs. This must only be called on request shutdown!
 */
void nr_php_remove_transient_user_instrumentation(void) {
  nruserfn_t* p = nr_wrapped_user_functions;
  nruserfn_t* prev = NULL;

  while (NULL != p) {
    if (p->is_transient) {
      nruserfn_t* trans = p;

      if (prev) {
        prev->next = p->next;
      } else {
        nr_wrapped_user_functions = p->next;
      }

      p = p->next;
      nr_php_user_wraprec_destroy(&trans);
    } else {
      prev = p;
      p = p->next;
    }
  }
}

/*
 * Wrap all the interesting user functions with instrumentation.
 */
void nr_php_add_user_instrumentation(TSRMLS_D) {
  nruserfn_t* p = nr_wrapped_user_functions;

  while (0 != p) {
    if ((0 == p->is_wrapped) && (0 == p->is_disabled)) {
      nr_php_wrap_user_function_internal(p TSRMLS_CC);
    }
    p = p->next;
  }
}

void nr_php_add_transaction_naming_function(const char* namestr,
                                            int namestrlen TSRMLS_DC) {
  nruserfn_t* wraprec
      = nr_php_add_custom_tracer_named(namestr, namestrlen TSRMLS_CC);

  if (NULL != wraprec) {
    wraprec->is_names_wt_simple = 1;
  }
}

void nr_php_add_custom_tracer(const char* namestr, int namestrlen TSRMLS_DC) {
  nruserfn_t* wraprec
      = nr_php_add_custom_tracer_named(namestr, namestrlen TSRMLS_CC);

  if (NULL != wraprec) {
    wraprec->create_metric = 1;
    wraprec->is_user_added = 1;
  }
}

void nr_php_add_exception_function(zend_function* func TSRMLS_DC) {
  nruserfn_t* wraprec = nr_php_add_custom_tracer_callable(func TSRMLS_CC);

  if (wraprec) {
    wraprec->is_exception_handler = 1;
  }
}

void nr_php_remove_exception_function(zend_function* func TSRMLS_DC) {
  nruserfn_t* wraprec;

  if ((NULL == func) || (ZEND_USER_FUNCTION != func->type)) {
    return;
  }

#if ZEND_MODULE_API_NO < ZEND_8_0_X_API_NO \
    || defined OVERWRITE_ZEND_EXECUTE_DATA
  wraprec = nr_php_op_array_get_wraprec(&func->op_array TSRMLS_CC);
#else
  wraprec = nr_php_get_wraprec_by_name(func);
#endif
  if (wraprec) {
    wraprec->is_exception_handler = 0;
  }
}

void nr_php_destroy_user_wrap_records(void) {
  nruserfn_t* next_user_wraprec;

  next_user_wraprec = nr_wrapped_user_functions;
  while (next_user_wraprec) {
    nruserfn_t* wraprec = next_user_wraprec;

    next_user_wraprec = wraprec->next;
    nr_php_user_wraprec_destroy(&wraprec);
  }

  nr_wrapped_user_functions = NULL;
}

/*
 * This is a similar list, but for the dynamically added user-defined functions
 * rather than the statically defined internal/binary functions above.
 */
nruserfn_t* nr_wrapped_user_functions = 0;

/*
 * nr_php_user_function_add_declared_callback is ONLY called from drupal for
 * PHP < 7.3.  It does not need to be adjusted for OAPI.
 */
void nr_php_user_function_add_declared_callback(const char* namestr,
                                                int namestrlen,
                                                nruserfn_declared_t callback
                                                    TSRMLS_DC) {
  nruserfn_t* wraprec
      = nr_php_add_custom_tracer_named(namestr, namestrlen TSRMLS_CC);

  if (0 != wraprec) {
    wraprec->declared_callback = callback;

    /*
     * Immediately fire the callback if the function is already wrapped.
     */
    if (wraprec->is_wrapped && callback) {
      (callback)(TSRMLS_C);
    }
  }
}

/*
 * The functions nr_php_op_array_set_wraprec and
 * nr_php_op_array_get_wraprec set and retrieve pointers to function wrappers
 * (wraprecs) stored in the oparray of zend functions.
 *
 * There's the danger that other PHP modules or even other PHP processes
 * overwrite those pointers. We try to detect that by validating the
 * stored pointers.
 *
 * Since PHP 7.3, OpCache stores functions and oparrays in shared
 * memory. Consequently, the wraprec pointers we store in the oparray
 * might be overwritten by other processes. Dereferencing an overwritten
 * wraprec pointer will most likely cause a crash.
 *
 * The remedy, applied for all PHP versions:
 *
 *  1. All wraprec pointers are stored in a global vector.
 *
 *  2. The index of the wraprec pointer in the vector is mangled with
 *     the current process id. This results in a value with the lower 16 bits
 *     holding the vector index (i) and the higher bits holding the process
 *     id (p):
 *
 *       0xppppiiii (32 bit)
 *       0xppppppppppppiiii (64 bit)
 *
 *     This supports a maximum of 65536 instrumented functions.
 *
 *  3. This mangled value is stored in the oparray.
 *
 *  4. When a zend function is called and the agent tries to obtain the
 *     wraprec, the upper bits of the value are compared to the current process
 *     id. If they match, the index in the lower 16 bits is considered safe and
 *     is used. Otherwise the function is considered as uninstrumented.
 */

void nr_php_op_array_set_wraprec(zend_op_array* op_array,
                                 nruserfn_t* func TSRMLS_DC) {
  uintptr_t index;

  if (NULL == op_array || NULL == func) {
    return;
  }

  if (!nr_vector_push_back(NRPRG(user_function_wrappers), func)) {
    return;
  }

  index = nr_vector_size(NRPRG(user_function_wrappers)) - 1;

  index |= (NRPRG(pid) << 16);

  op_array->reserved[NR_PHP_PROCESS_GLOBALS(zend_offset)] = (void*)index;
}

nruserfn_t* nr_php_op_array_get_wraprec(
    const zend_op_array* op_array TSRMLS_DC) {
  uintptr_t index;
  uint64_t pid;

  if (nrunlikely(NULL == op_array)) {
    return NULL;
  }

  index = (uintptr_t)op_array->reserved[NR_PHP_PROCESS_GLOBALS(zend_offset)];

  if (0 == index) {
    return NULL;
  }

  pid = index >> 16;
  index &= 0xffff;

  if (pid != NRPRG(pid)) {
    nrl_verbosedebug(
        NRL_INSTRUMENT,
        "Skipping instrumented function: pid mismatch, got " NR_INT64_FMT
        ", expected " NR_INT64_FMT,
        pid, NRPRG(pid));
    return NULL;
  }

  return (nruserfn_t*)nr_vector_get(NRPRG(user_function_wrappers), index);
}<|MERGE_RESOLUTION|>--- conflicted
+++ resolved
@@ -114,30 +114,17 @@
  * we're dealing with a callable rather than a name.)
  *
  * There are two main structures containing `wraprecs`.
-<<<<<<< HEAD
- * `nr_php_op_array_set_wraprec` is a list of pointers to `wraprecs` that will
-=======
  * `nr_wrapped_user_functions` is a list of pointers to `wraprecs` that will
->>>>>>> 0a0e0735
  * contain all our custom instrumentation and all the user specified
  * instrumentation they want to monitor. `user_function_wrappers` is a vector of
  * pointers to wrappers, after the zend function represented by a wraprec has
  * the reserved field modified, the pointer to the wraprec (which again, exists
-<<<<<<< HEAD
- * in `nr_php_op_array_set_wraprec`) goes into the vector.
- * `nr_php_op_array_set_wraprec` is always a superset of
- * `user_function_wrappers` and the wraprec pointers that exist in
- * `user_function_wrappers` always exist in `nr_php_op_array_set_wraprec`.
- *
- * `nr_php_op_array_set_wraprec` is populated a few different ways.
-=======
  * in `nr_wrapped_user_functions`) goes into the vector.
  * `nr_wrapped_user_functions` is always a superset of
  * `user_function_wrappers` and the wraprec pointers that exist in
  * `user_function_wrappers` always exist in `nr_wrapped_user_functions`.
  *
  * `nr_wrapped_user_functions` is populated a few different ways.
->>>>>>> 0a0e0735
  * 1)from function `nr_php_add_transaction_naming_function` called from
  * `php_nrini.c` to set the naming for all the transactions the user  set in the
  * ini with `newrelic.webtransaction.name.functions` 2) from function
@@ -203,7 +190,6 @@
 
 #if ZEND_MODULE_API_NO >= ZEND_8_0_X_API_NO \
     && !defined OVERWRITE_ZEND_EXECUTE_DATA /* PHP8+ */
-<<<<<<< HEAD
   if (NULL != wraprec->classname) {
     zend_class_entry* orig_class = 0;
     orig_class = nr_php_find_class(wraprec->classnameLC TSRMLS_CC);
@@ -215,8 +201,6 @@
       }
     }
   }
-=======
->>>>>>> 0a0e0735
   wraprec->is_wrapped = 1;
   return;
 #endif
@@ -354,17 +338,12 @@
   nr_wrapped_user_functions = wraprec;
 }
 
-<<<<<<< HEAD
 bool nr_php_wraprec_matches(nruserfn_t* p, zend_function* func) {
-=======
-nruserfn_t* nr_php_get_wraprec_by_name(zend_function* func) {
->>>>>>> 0a0e0735
 #if ZEND_MODULE_API_NO < ZEND_7_0_X_API_NO
   /*
    * Not compatible with PHP less than 7.
    */
   (void)func;
-<<<<<<< HEAD
   (void)p;
   return false;
 #else
@@ -377,30 +356,15 @@
   }
   if ((NULL == func) || (ZEND_USER_FUNCTION != func->type)) {
     return retval;
-=======
-  return NULL;
-#else
-  nruserfn_t* p = NULL;
-  char* funcnameLC = NULL;
-  char* klassLC = NULL;
-
-  if ((NULL == func) || (ZEND_USER_FUNCTION != func->type)) {
-    return NULL;
->>>>>>> 0a0e0735
   }
   if (NULL != func->common.function_name) {
     funcnameLC = nr_string_to_lowercase(ZSTR_VAL(func->common.function_name));
   } else {
-<<<<<<< HEAD
     return retval;
-=======
-    return NULL;
->>>>>>> 0a0e0735
   }
   if (NULL != func->common.scope && NULL != func->common.scope->name) {
     klassLC = nr_string_to_lowercase(ZSTR_VAL(func->common.scope->name));
   }
-<<<<<<< HEAD
   if (0 == nr_strcmp(p->funcnameLC, funcnameLC)
       && ((0 == nr_strcmp(p->classnameLC, klassLC))
           || (0 == nr_strcmp(p->reportedclassLC, klassLC)))) {
@@ -425,29 +389,15 @@
   if ((NULL == func) || (ZEND_USER_FUNCTION != func->type)) {
     return NULL;
   }
-=======
->>>>>>> 0a0e0735
 
   p = nr_wrapped_user_functions;
 
   while (NULL != p) {
-<<<<<<< HEAD
     if (nr_php_wraprec_matches(p, func)) {
-=======
-    if (0 == nr_strcmp(p->funcnameLC, funcnameLC)
-        && 0 == nr_strcmp(p->classnameLC, klassLC)) {
-      nr_free(funcnameLC);
-      nr_free(klassLC);
->>>>>>> 0a0e0735
       return p;
     }
     p = p->next;
   }
-<<<<<<< HEAD
-=======
-  nr_free(funcnameLC);
-  nr_free(klassLC);
->>>>>>> 0a0e0735
   return NULL;
 #endif
 }
