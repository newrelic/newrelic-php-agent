--- conflicted
+++ resolved
@@ -441,13 +441,7 @@
 }
 
 nruserfn_t* nr_php_add_custom_tracer_named(const char* namestr,
-<<<<<<< HEAD
-                                           size_t namestrlen,
-                                           const nr_wrap_user_function_options_t* options
-                                           TSRMLS_DC) {
-=======
                                            size_t namestrlen) {
->>>>>>> bf0223ca
   nruserfn_t* wraprec;
   nruserfn_t* p;
 
@@ -528,30 +522,12 @@
       NRP_PHP(wraprec->classname),
       (0 == wraprec->classname) ? "" : "::", NRP_PHP(wraprec->funcname));
 
-<<<<<<< HEAD
-  bool added = nr_php_wrap_user_function_internal(wraprec TSRMLS_CC);
-  if (NR_WRAPREC_IS_TRANSIENT == options->transience) {
-    wraprec->transience = NR_WRAPREC_IS_TRANSIENT;
-    /* If the wraprec (for one reason or another) was not added to the hashmap
-     * and will not be added to the linked list, it needs to be destroyed */
-    if (!added) {
-      nr_php_user_wraprec_destroy(&wraprec);
-      return NULL;
-    }
-  } else {
-    /* non-transient wraprecs are added to both the hashmap and linked list.
-     * At request shutdown, the hashmap will free transients, but leave
-     * non-transients to be freed when the linked list is disposed of which is at module shutdown */
-    nr_php_add_custom_tracer_common(wraprec);
-  }
-=======
   nr_php_wrap_user_function_internal(wraprec TSRMLS_CC);
   /* non-transient wraprecs are added to both the hashmap and linked list.
    * At request shutdown, the hashmap will free transients, but leave
    * non-transients to be freed when the linked list is disposed of which is at
    * module shutdown */
   nr_php_add_custom_tracer_common(wraprec);
->>>>>>> bf0223ca
 
   return wraprec; /* return the new wraprec */
 }
@@ -632,17 +608,7 @@
 
 void nr_php_add_transaction_naming_function(const char* namestr,
                                             int namestrlen TSRMLS_DC) {
-<<<<<<< HEAD
-  nr_wrap_user_function_options_t options = {
-    NR_WRAPREC_NOT_TRANSIENT,
-    NR_WRAPREC_CREATE_INSTRUMENTED_FUNCTION_METRIC
-  };
-  nruserfn_t* wraprec
-      = nr_php_add_custom_tracer_named(namestr, namestrlen,
-                                       &options TSRMLS_CC);
-=======
   nruserfn_t* wraprec = nr_php_add_custom_tracer_named(namestr, namestrlen);
->>>>>>> bf0223ca
 
   if (NULL != wraprec) {
     wraprec->is_names_wt_simple = 1;
@@ -650,17 +616,7 @@
 }
 
 void nr_php_add_custom_tracer(const char* namestr, int namestrlen TSRMLS_DC) {
-<<<<<<< HEAD
-  nr_wrap_user_function_options_t options = {
-    NR_WRAPREC_NOT_TRANSIENT,
-    NR_WRAPREC_CREATE_INSTRUMENTED_FUNCTION_METRIC
-  };
-  nruserfn_t* wraprec
-      = nr_php_add_custom_tracer_named(namestr, namestrlen,
-                                       &options TSRMLS_CC);
-=======
   nruserfn_t* wraprec = nr_php_add_custom_tracer_named(namestr, namestrlen);
->>>>>>> bf0223ca
 
   if (NULL != wraprec) {
     wraprec->create_metric = 1;
@@ -717,17 +673,7 @@
                                                 int namestrlen,
                                                 nruserfn_declared_t callback
                                                     TSRMLS_DC) {
-<<<<<<< HEAD
-  nr_wrap_user_function_options_t options = {
-    NR_WRAPREC_NOT_TRANSIENT,
-    NR_WRAPREC_CREATE_INSTRUMENTED_FUNCTION_METRIC
-  };
-  nruserfn_t* wraprec
-      = nr_php_add_custom_tracer_named(namestr, namestrlen,
-                                       &options TSRMLS_CC);
-=======
   nruserfn_t* wraprec = nr_php_add_custom_tracer_named(namestr, namestrlen);
->>>>>>> bf0223ca
 
   if (0 != wraprec) {
     wraprec->declared_callback = callback;
