--- conflicted
+++ resolved
@@ -38,16 +38,14 @@
   NRPRG(sapi_headers) = NULL;
 #if ZEND_MODULE_API_NO >= ZEND_7_4_X_API_NO
   nr_php_init_user_instrumentation();
-#else
-  NRPRG(pid) = getpid();
-  NRPRG(user_function_wrappers) = nr_vector_create(64, NULL, NULL);
-<<<<<<< HEAD
 #if ZEND_MODULE_API_NO >= ZEND_8_0_X_API_NO \
     && !defined OVERWRITE_ZEND_EXECUTE_DATA
   NRPRG(drupal_http_request_segment) = NULL;
   NRPRG(drupal_http_request_depth) = 0;
-=======
->>>>>>> 33dab16e
+#endif
+#else
+  NRPRG(pid) = getpid();
+  NRPRG(user_function_wrappers) = nr_vector_create(64, NULL, NULL);
 #endif
 
   if ((0 == NR_PHP_PROCESS_GLOBALS(enabled)) || (0 == NRINI(enabled))) {
