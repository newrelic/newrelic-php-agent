--- conflicted
+++ resolved
@@ -546,10 +546,7 @@
 nrinibool_t
     code_level_metrics_enabled; /* newrelic.code_level_metrics.enabled */
 
-<<<<<<< HEAD
-=======
 #if ZEND_MODULE_API_NO < ZEND_7_4_X_API_NO
->>>>>>> 33dab16e
 /*
  * pid and user_function_wrappers are used to store user function wrappers.
  * Storing this on a request level (as opposed to storing it on transaction
