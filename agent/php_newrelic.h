--- conflicted
+++ resolved
@@ -380,7 +380,9 @@
 int symfony1_in_error404; /* Whether we are currently within a
                              sfError404Exception::printStackTrace() frame */
 
-<<<<<<< HEAD
+bool check_cufa; /* Whether we need to check cufa because we are
+                    instrumenting hooks, or whether we can skip cufa */
+
 char* wordpress_tag;                    /* The current WordPress tag */
 nr_regex_t* wordpress_hook_regex;       /* Regex to sanitize hook names */
 nr_matcher_t* wordpress_plugin_matcher; /* Matcher for plugin filenames */
@@ -388,18 +390,6 @@
 nr_matcher_t* wordpress_core_matcher;   /* Matcher for plugin filenames */
 nr_hashmap_t* wordpress_file_metadata;  /* Metadata for plugin and theme names
                                            given a filename */
-=======
-bool check_cufa; /* Whether we need to check cufa because we are
-                    instrumenting hooks, or whether we can skip cufa */
-
-char* wordpress_tag;                   /* The current WordPress tag */
-nr_regex_t* wordpress_hook_regex;      /* Regex to sanitize hook names */
-nr_regex_t* wordpress_plugin_regex;    /* Regex for plugin filenames */
-nr_regex_t* wordpress_theme_regex;     /* Regex for theme filenames */
-nr_regex_t* wordpress_core_regex;      /* Regex for plugin filenames */
-nr_hashmap_t* wordpress_file_metadata; /* Metadata for plugin and theme names
-                                          given a filename */
->>>>>>> 6226f3e5
 
 char* doctrine_dql; /* The current Doctrine DQL. Only non-NULL while a Doctrine
                        object is on the stack. */
