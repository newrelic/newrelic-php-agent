--- conflicted
+++ resolved
@@ -361,24 +361,17 @@
 #endif
 
   NR_PHP_WRAPPER_CALL;
-<<<<<<< HEAD
-
+  if (NULL != plugin || NRPRG(wordpress_core)) {
 #if ZEND_MODULE_API_NO >= ZEND_8_0_X_API_NO \
     && !defined OVERWRITE_ZEND_EXECUTE_DATA
-  nr_wordpress_create_metric(auto_segment, NR_WORDPRESS_HOOK_PREFIX, tag);
-#else
-  nr_wordpress_create_metric(auto_segment, NR_WORDPRESS_HOOK_PREFIX,
-                             NRPRG(wordpress_tag));
-#endif /* OAPI */
-  nr_wordpress_create_metric(auto_segment, NR_WORDPRESS_PLUGIN_PREFIX, plugin);
-=======
-  if (NULL != plugin || NRPRG(wordpress_core)) {
+    nr_wordpress_create_metric(auto_segment, NR_WORDPRESS_HOOK_PREFIX, tag);
+#else
     nr_wordpress_create_metric(auto_segment, NR_WORDPRESS_HOOK_PREFIX,
                                NRPRG(wordpress_tag));
+#endif
     nr_wordpress_create_metric(auto_segment, NR_WORDPRESS_PLUGIN_PREFIX,
                                plugin);
   }
->>>>>>> bf0223ca
 }
 NR_PHP_WRAPPER_END
 
@@ -419,11 +412,8 @@
    */
   nr_php_wrap_callable(func, nr_wordpress_wrap_hook TSRMLS_CC);
 }
-<<<<<<< HEAD
+#endif /* PHP < 7.4 */
 #endif /* not OAPI */
-=======
-#endif /* PHP < 7.4 */
->>>>>>> bf0223ca
 
 static void free_tag(void* tag) {
   nr_free(tag);
@@ -669,7 +659,6 @@
 }
 NR_PHP_WRAPPER_END
 
-<<<<<<< HEAD
 #if ZEND_MODULE_API_NO >= ZEND_8_0_X_API_NO \
     && !defined OVERWRITE_ZEND_EXECUTE_DATA
 static void clean_wordpress_tag_stack() {
@@ -711,7 +700,8 @@
   nr_wordpress_handle_tag_stack_after(NR_SPECIALFNPTR_ORIG_ARGS);
 }
 NR_PHP_WRAPPER_END
-=======
+#endif /* OAPI */
+
 #if ZEND_MODULE_API_NO >= ZEND_7_4_X_API_NO
 /*
  * Wrap the wordpress function add_filter
@@ -728,27 +718,12 @@
  * @param int      $accepted_args Optional. The number of arguments the function accepts. Default 1.
  * @return true Always returns true.
  */
->>>>>>> bf0223ca
 
 NR_PHP_WRAPPER(nr_wordpress_add_filter) {
   /* Wordpress's add_action() is just a wrapper around add_filter(),
    * so we only need to instrument this function */
   NR_UNUSED_SPECIALFN;
   (void)wraprec;
-<<<<<<< HEAD
-
-  NR_PHP_WRAPPER_REQUIRE_FRAMEWORK(NR_FW_WORDPRESS);
-
-  zval* callback = nr_php_arg_get(2, NR_EXECUTE_ORIG_ARGS TSRMLS_CC);
-  /* the callback here can be any PHP callable. nr_php_wrap_generic_callable
-   * checks that a valid callable is passed */
-  nr_php_wrap_generic_callable(callback, nr_wordpress_wrap_hook);
-  nr_php_arg_release(&callback);
-}
-NR_PHP_WRAPPER_END
-
-#endif /* OAPI */
-=======
   const char* filename = NULL;
   bool wrap_hook = true;
 
@@ -801,7 +776,6 @@
 }
 NR_PHP_WRAPPER_END
 #endif /* PHP 7.4+ */
->>>>>>> bf0223ca
 
 void nr_wordpress_enable(TSRMLS_D) {
 #if ZEND_MODULE_API_NO >= ZEND_8_0_X_API_NO \
