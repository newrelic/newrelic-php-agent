--- conflicted
+++ resolved
@@ -459,17 +459,15 @@
   NR_UNUSED_SPECIALFN;
   (void)wraprec;
 
+  /* We will ignore the global wordpress_tag stack if wodpress_hooks is
+   * off */
   if (nrlikely(0 != NRINI(wordpress_hooks))) {
     NR_PHP_WRAPPER_REQUIRE_FRAMEWORK(NR_FW_WORDPRESS);
 
     tag = nr_php_arg_get(1, NR_EXECUTE_ORIG_ARGS TSRMLS_CC);
-
-<<<<<<< HEAD
-#if ZEND_MODULE_API_NO >= ZEND_8_0_X_API_NO \
-    && !defined OVERWRITE_ZEND_EXECUTE_DATA
-  /* We will ignore the global wordpress_tag_states stack if wodpress_hooks is
-   * off */
-  if (0 != NRINI(wordpress_hooks)) {
+    
+#if ZEND_MODULE_API_NO >= ZEND_8_0_X_API_NO \
+    && !defined OVERWRITE_ZEND_EXECUTE_DATA
     if (1 == nr_php_is_zval_non_empty_string(tag)) {
       /*
        * Our general approach here is to set the wordpress_tag global, then let
@@ -483,38 +481,16 @@
     } else {
       nr_stack_push(&NRPRG(wordpress_tag_states), NULL);
     }
-  }
 #else
-  if (1 == nr_php_is_zval_non_empty_string(tag)
-      && (0 != NRINI(wordpress_hooks))) {
-    /*
-     * Our general approach here is to set the wordpress_tag global, then let
-     * the call_user_func_array instrumentation take care of actually timing
-     * the hooks by checking if it's set.
-     */
-    char* old_tag = NRPRG(wordpress_tag);
-
-    NRPRG(wordpress_tag) = nr_wordpress_clean_tag(tag TSRMLS_CC);
-    NR_PHP_WRAPPER_CALL;
-    nr_free(NRPRG(wordpress_tag));
-    NRPRG(wordpress_tag) = old_tag;
-  } else {
-    NR_PHP_WRAPPER_CALL;
-  }
-#endif /* OAPI */
-=======
     if (1 == nr_php_is_zval_non_empty_string(tag)) {
       /*
       * Our general approach here is to set the wordpress_tag global, then let
       * the call_user_func_array instrumentation take care of actually timing
       * the hooks by checking if it's set.
       */
+      NRPRG(check_cufa) = true;
       char* old_tag = NRPRG(wordpress_tag);
-
-      NRPRG(check_cufa) = true;
->>>>>>> 3411be56
-
-      NRPRG(wordpress_tag) = nr_wordpress_clean_tag(tag);
+      NRPRG(wordpress_tag) = nr_wordpress_clean_tag(tag TSRMLS_CC);
       NR_PHP_WRAPPER_CALL;
       NRPRG(wordpress_tag) = old_tag;
       if (NULL == NRPRG(wordpress_tag)) {
@@ -524,6 +500,7 @@
       NRPRG(check_cufa) = false;
       NR_PHP_WRAPPER_CALL;
     }
+#endif /* OAPI */
 
     nr_php_arg_release(&tag);
   }
@@ -719,20 +696,22 @@
       NR_PSTR("apply_filters"), nr_wordpress_apply_filters,
       nr_wordpress_apply_filters_after, nr_wordpress_handle_tag_stack_clean);
 
-  nr_php_wrap_user_function_before_after_clean(
-      NR_PSTR("apply_filters_ref_array"), nr_wordpress_exec_handle_tag,
-      nr_wordpress_handle_tag_stack_after, nr_wordpress_handle_tag_stack_clean);
-
-  nr_php_wrap_user_function_before_after_clean(
-      NR_PSTR("do_action"), nr_wordpress_exec_handle_tag,
-      nr_wordpress_handle_tag_stack_after, nr_wordpress_handle_tag_stack_clean);
-
-  nr_php_wrap_user_function_before_after_clean(
-      NR_PSTR("do_action_ref_array"), nr_wordpress_exec_handle_tag,
-      nr_wordpress_handle_tag_stack_after, nr_wordpress_handle_tag_stack_clean);
-
-  nr_php_wrap_user_function(NR_PSTR("add_filter"),
-                            nr_wordpress_add_filter);
+  if (0 != NRINI(wordpress_hooks)) {
+    nr_php_wrap_user_function_before_after_clean(
+        NR_PSTR("apply_filters_ref_array"), nr_wordpress_exec_handle_tag,
+        nr_wordpress_handle_tag_stack_after, nr_wordpress_handle_tag_stack_clean);
+
+    nr_php_wrap_user_function_before_after_clean(
+        NR_PSTR("do_action"), nr_wordpress_exec_handle_tag,
+        nr_wordpress_handle_tag_stack_after, nr_wordpress_handle_tag_stack_clean);
+
+    nr_php_wrap_user_function_before_after_clean(
+        NR_PSTR("do_action_ref_array"), nr_wordpress_exec_handle_tag,
+        nr_wordpress_handle_tag_stack_after, nr_wordpress_handle_tag_stack_clean);
+
+    nr_php_wrap_user_function(NR_PSTR("add_filter"),
+                              nr_wordpress_add_filter);
+  }
 
 #else
   nr_php_wrap_user_function(NR_PSTR("apply_filters"),
@@ -751,6 +730,7 @@
     nr_php_add_call_user_func_array_pre_callback(
         nr_wordpress_call_user_func_array TSRMLS_CC);
   }
+#endif /* OAPI */
 }
 
 void nr_wordpress_minit(void) {
@@ -759,14 +739,6 @@
       NR_REGEX_CASELESS, 0);
 }
 
-<<<<<<< HEAD
-  if (0 != NRINI(wordpress_hooks)) {
-    nr_php_add_call_user_func_array_pre_callback(
-        nr_wordpress_call_user_func_array TSRMLS_CC);
-  }
-#endif /* OAPI */
-=======
 void nr_wordpress_mshutdown(void) {
   nr_regex_destroy(&wordpress_hook_regex);
->>>>>>> 3411be56
 }