/*
 * Copyright 2020 New Relic Corporation. All rights reserved.
 * SPDX-License-Identifier: Apache-2.0
 *
 * This file contains the error callback handler.
 * This is called to record errors for sending to RPM.
 */
#include "php_agent.h"
#include "php_call.h"
#include "php_error.h"
#include "php_hash.h"
#include "php_header.h"
#include "php_globals.h"
#include "php_hooks.h"
#include "php_zval.h"
#include "fw_support.h"
#include "util_logging.h"
#include "util_memory.h"
#include "util_object.h"
#include "util_strings.h"
#include "zend_exceptions.h"

/*
 * Wrap filter functions so they can be safely stored in a zend_llist.
 * Converting a function pointer to a pointer to void is undefined in C,
 * and conforming implementations are required to issue a warning if a
 * pointer to void is converted to a function pointer. Technically, POSIX
 * does allow such conversions, but better safe than sorry.
 */
typedef struct _nr_php_exception_filter_t {
  nr_php_exception_filter_fn fn;
} nr_php_exception_filter_t;

/* Transient macro to free memory in nr_php_error_call_error_group_callback */
#define FREE_MEM                    \
  nr_php_zval_free(&txn_arr);       \
  nr_php_zval_free(&error_arr);     \
  nr_php_zval_free(&group_name_zv); \
  nro_delete(agent_attributes);     \
  nr_free(request_uri);             \
  nr_free(path);                    \
  nr_free(method);

/*
 * Purpose      Execute a user-defined PHP callback function that assigns a
 *              custom group name to an error.
 *
 * @param       txn     The transaction object
 * @param       klass   The error class string
 * @param       message The error message string
 * @param       file    The error file string
 * @param       stack_json  The JSON stack trace string
 */
static void nr_php_error_call_error_group_callback(nrtxn_t* txn,
                                                   char* klass,
                                                   char* message,
                                                   char* file,
                                                   char* stack_json) {
  zval* txn_arr = NULL;
  zval* error_arr = NULL;
  zval* group_name_zv = NULL;
  zend_fcall_info fci;
  zend_fcall_info_cache fcc;
  nrobj_t* agent_attributes = NULL;
  char* group_name_str = NULL;
  char* request_uri = NULL;
  char* path = NULL;
  char* method = NULL;
  int status_code = 0;
  size_t attr_len = 0;

  if (!is_error_callback_set()) {
    return;
  }

  agent_attributes = nr_attributes_agent_to_obj(txn->attributes,
                                                NR_ATTRIBUTE_DESTINATION_ALL);

  request_uri = nr_strdup(nr_php_get_server_global("REQUEST_URI" TSRMLS_CC));
  path = nr_strdup(txn->path);
  method = nr_strdup(
      nro_get_hash_string(agent_attributes, "request.method", NULL));
  status_code = nr_php_http_response_code();
  status_code = (status_code < 0) ? 0 : status_code;

  txn_arr = nr_php_zval_alloc();
  error_arr = nr_php_zval_alloc();

  array_init(txn_arr);
  array_init(error_arr);

  nr_php_add_assoc_string(txn_arr, "request_uri", request_uri);
  nr_php_add_assoc_string(txn_arr, "path", path);
  nr_php_add_assoc_string(txn_arr, "method", method);
  add_assoc_long(txn_arr, "status_code", (zend_long)status_code);

  nr_php_add_assoc_string(error_arr, "klass", klass);
  nr_php_add_assoc_string(error_arr, "message", message);
  nr_php_add_assoc_string(error_arr, "file", file);
  nr_php_add_assoc_string(error_arr, "stack", stack_json);

  fci = NRPRG(error_group_user_callback).fci;
  fcc = NRPRG(error_group_user_callback).fcc;

  group_name_zv = nr_php_call_fcall_info(fci, fcc, txn_arr, error_arr);

  if (!nr_php_is_zval_non_empty_string(group_name_zv)) {
    nrl_debug(NRL_MISC,
              "Error Group callback: Invalid return value (Non-Empty "
              "String Required).");
    FREE_MEM;
    return;
  }

  attr_len = Z_STRLEN_P(group_name_zv) > NR_ATTRIBUTE_VALUE_LENGTH_LIMIT
                 ? NR_ATTRIBUTE_VALUE_LENGTH_LIMIT
                 : Z_STRLEN_P(group_name_zv);

  group_name_str = nr_strndup(Z_STRVAL_P(group_name_zv), attr_len);

  nr_attributes_agent_add_string(txn->attributes,
                                 NR_ATTRIBUTE_DESTINATION_ERROR,
                                 "error.group.name", group_name_str);

  FREE_MEM;
  nr_free(group_name_str);
}
#undef FREE_MEM

void nr_php_exception_filters_init(zend_llist* chain) {
  if (chain) {
    zend_llist_init(chain, sizeof(nr_php_exception_filter_t), NULL, 0);
  }
}

void nr_php_exception_filters_destroy(zend_llist* chain) {
  if (chain) {
    zend_llist_clean(chain);
  }
}

static int nr_php_exception_filters_compare(void* a, void* b) {
  nr_php_exception_filter_t* fa = (nr_php_exception_filter_t*)a;
  nr_php_exception_filter_t* fb = (nr_php_exception_filter_t*)b;

  /*
   * zend_llist supports tri-valued comparisons for sorting purposes, but
   * the only well-defined comparisons for function pointers are equality
   * and inequality. Since we never sort the list, we can satisify the
   * interface so long as zero is returned for equality and non-zero for
   * inequality.
   */
  if (fa && fb && (fa->fn == fb->fn)) {
    return 0;
  }
  if ((0 == fa) && (0 == fb)) {
    return 0;
  }
  return 1;
}

nr_status_t nr_php_exception_filters_add(zend_llist* chain,
                                         nr_php_exception_filter_fn fn) {
  nr_php_exception_filter_t filter;

  if ((NULL == chain) || (NULL == fn)) {
    return NR_FAILURE;
  }

  nr_memset(&filter, 0, sizeof(filter));
  filter.fn = fn;

  zend_llist_add_element(chain, &filter);
  return NR_SUCCESS;
}

nr_status_t nr_php_exception_filters_remove(zend_llist* chain,
                                            nr_php_exception_filter_fn fn) {
  if (chain) {
    nr_php_exception_filter_t x;

    nr_memset(&x, 0, sizeof(x));
    x.fn = fn;
    zend_llist_del_element(chain, &x, nr_php_exception_filters_compare);
    return NR_SUCCESS;
  }
  return NR_FAILURE;
}

static nr_php_exception_action_t nr_php_exception_filters_apply(
    zend_llist* chain,
    zval* exception TSRMLS_DC) {
  zend_llist_position pos;
  nr_php_exception_filter_t* elt;

  elt = (nr_php_exception_filter_t*)zend_llist_get_first_ex(chain, &pos);

  /*
   * Give each filter a chance to prevent this exception from being reported.
   */
  while (pos) {
    if (elt && elt->fn) {
      if (NR_PHP_EXCEPTION_FILTER_IGNORE == elt->fn(exception TSRMLS_CC)) {
        return NR_PHP_EXCEPTION_FILTER_IGNORE;
      }
    }

    elt = (nr_php_exception_filter_t*)zend_llist_get_next_ex(chain, &pos);
  }

  return NR_PHP_EXCEPTION_FILTER_REPORT;
}

nr_php_exception_action_t nr_php_ignore_exceptions_ini_filter(
    zval* exception TSRMLS_DC) {
  nrobj_t* names;
  nr_php_exception_action_t action;

  if (0 == nr_php_is_zval_valid_object(exception)) {
    return NR_PHP_EXCEPTION_FILTER_REPORT;
  }

  action = NR_PHP_EXCEPTION_FILTER_REPORT;
  names = nr_strsplit(NRINI(ignore_exceptions), ",", 0 /* discard empty */);

  for (int i = 1, n = nro_getsize(names); i <= n; i++) {
    const char* name = nro_get_array_string(names, i, NULL);

    if (name
        && nr_php_class_entry_instanceof_class(Z_OBJCE_P(exception),
                                               name TSRMLS_CC)) {
      action = NR_PHP_EXCEPTION_FILTER_IGNORE;
      break;
    }
  }

  nro_delete(names);
  return action;
}

PHP_FUNCTION(newrelic_exception_handler) {
  zval* exception = NULL;

  NR_UNUSED_RETURN_VALUE;
  NR_UNUSED_RETURN_VALUE_PTR;
  NR_UNUSED_RETURN_VALUE_USED;
  NR_UNUSED_THIS_PTR;

  if ((FAILURE
       == zend_parse_parameters_ex(ZEND_PARSE_PARAMS_QUIET,
                                   ZEND_NUM_ARGS() TSRMLS_CC, "z", &exception))
      || (NULL == exception)) {
    /*
     * There isn't much useful that we can do here. Let's log an error
     * and return.
     */
    nrl_warning(NRL_ERROR,
                "newrelic_exception_handler: parameter is not a valid zval");
    zend_error(E_ERROR, "Uncaught exception");

    /*
     * zend_error won't return for an E_ERROR, but just in case.
     */
    return;
  }

  /*
   * Let's use this exception to generate an error. The error priority is set
   * to NR_PHP_ERROR_PRIORITY_UNCAUGHT_EXCEPTION to override anything else,
   * _including_ API noticed errors (in case the user uses newrelic_notice_error
   * as their error handler with prioritize_api_errors enabled).
   */

  nr_php_error_record_exception(
      NRPRG(txn), exception, NR_PHP_ERROR_PRIORITY_UNCAUGHT_EXCEPTION,
      true, "Uncaught exception ", &NRPRG(exception_filters) TSRMLS_CC);
  /*
   * Finally, we need to generate an E_ERROR to match what PHP would have done
   * if this handler wasn't installed. Happily, PHP exposes an API function
   * that we can use to do this, rather than having to replicate that logic
   * ourselves.
   */
#ifdef PHP7
  zend_exception_error(Z_OBJ_P(exception), E_ERROR TSRMLS_CC);
#else
  zend_exception_error(exception, E_ERROR TSRMLS_CC);
#endif /* PHP7 */
}

/* PHP Fatal errors: E_ERROR | E_USER_ERROR | E_PARSE | E_CORE_ERROR |
 * E_COMPILE_ERROR | E_RECOVERABLE_ERROR */

int nr_php_error_get_priority(int type) {
  switch (type) {
    case E_PARSE:
      return 50;
    case E_COMPILE_ERROR:
      return 50;
    case E_CORE_ERROR:
      return 50;
    case E_USER_ERROR:
      return 50;
    case E_ERROR:
      return 50;
    case E_RECOVERABLE_ERROR:
      return 50;
    case E_COMPILE_WARNING:
      return 40;
    case E_CORE_WARNING:
      return 40;
    case E_USER_WARNING:
      return 40;
    case E_WARNING:
      return 40;
    case E_DEPRECATED:
      return 30;
    case E_USER_DEPRECATED:
      return 30;
    case E_STRICT: /* Included for backward compatibility */
      return 10;      
    case E_USER_NOTICE:
      return 0;
    case E_NOTICE:
      return 0;
    default:
      return 20;
  }
}

void nr_php_error_install_exception_handler(TSRMLS_D) {
  int has_user_exception_handler;

  /*
   * Not calling set_exception_handler() here is intentional: we don't want to
   * generate useless supportability metrics here, nor do we want to risk
   * errors filtering up to the user.
   *
   * Firstly, we need to check the no_exception_handler special: if that's set,
   * then we don't want to do anything anyway.
   */
  if (NR_PHP_PROCESS_GLOBALS(special_flags).no_exception_handler) {
    return;
  }

  /*
   * Although we shouldn't have a scenario in which there's an exception
   * handler installed and this function is called, we'll handle that case
   * anyway in case another extension is trying to do the same thing.
   */
#ifdef PHP7
  has_user_exception_handler = (IS_UNDEF != Z_TYPE(EG(user_exception_handler)));
#else
  has_user_exception_handler = (NULL != EG(user_exception_handler));
#endif /* PHP7 */

  if (has_user_exception_handler) {
    nrl_verbosedebug(NRL_ERROR,
                     "%s: unexpected user_exception_handler already installed, "
                     "pushing it onto the exception handler stack and "
                     "installing ours instead",
                     __func__);

    /*
     * All we have to do is push the existing handler onto the
     * user_exception_handlers stack. We don't need to copy it: ownership of
     * the pointer simply passes from executor_globals to the stack.
     */
#ifdef PHP7
    zend_stack_push(&EG(user_exception_handlers), &EG(user_exception_handler));
#else
    zend_ptr_stack_push(&EG(user_exception_handlers),
                        EG(user_exception_handler));
#endif /* PHP7 */
  }

  /*
   * Actually allocate and set the user_exception_handler zval. PHP itself
   * will destroy this at the end of the request.
   */
#ifdef PHP7
  nr_php_zval_str(&EG(user_exception_handler), "newrelic_exception_handler");
#else
  ALLOC_INIT_ZVAL(EG(user_exception_handler));
  nr_php_zval_str(EG(user_exception_handler), "newrelic_exception_handler");
#endif
}

/*
 * Purpose : Get the stack trace for an exception.
 *
 * Params  : 1. The exception to get the stack trace from. This argument is not
 *              checked in any way, and is assumed to be a valid Exception
 *              object.
 *
 * Returns : A zval for the stack trace, which the caller will need to
 *           delete reference to, or NULL if no trace is available.
 */
static zval* nr_php_error_exception_stack_trace(zval* exception TSRMLS_DC) {
  zval* trace;

  trace = nr_php_get_zval_base_exception_property(exception, "trace");
  if (NULL == trace || nr_php_is_zval_null(trace)) {
    return NULL;
  }
  Z_ADDREF_P(trace);

  if (!nr_php_is_zval_valid_array(trace)) {
    Z_DELREF_P(trace);
    return NULL;
  }
  return trace;
}

/*
 * Purpose : Wrapper for Exception::getFile().
 *
 * Params  : 1. The exception to get the file name from. This argument is not
 *              checked in any way, and is assumed to be a valid Exception
 *              object.
 *
 * Returns : A NULL terminated string containing the file name, which the caller
 *           will need to free, or NULL if no file name is available.
 */
static char* nr_php_error_exception_file(zval* exception TSRMLS_DC) {
  zval* file_zv = nr_php_get_zval_object_property(exception, "file");
  char* file = NULL;

  if (nr_php_is_zval_valid_string(file_zv)) {
    file = nr_strndup(Z_STRVAL_P(file_zv), Z_STRLEN_P(file_zv));
  }

  return file;
}

/*
 * Purpose : Wrapper for Exception::getLine().
 *
 * Params  : 1. The exception to get the line number from. This argument is not
 *              checked in any way, and is assumed to be a valid Exception
 *              object.
 *
 * Returns : The 1-indexed line number, or 0 on error.
 */
static long nr_php_error_exception_line(zval* exception TSRMLS_DC) {
  long line = 0;
  zval* line_zv = nr_php_get_zval_object_property(exception, "line");

  /*
   * All scalar types can be coerced to IS_LONG.
   */
  if (nr_php_is_zval_valid_scalar(line_zv)) {
    convert_to_long(line_zv);
    line = Z_LVAL_P(line_zv);
  }

  return line;
}

/*
 * Purpose : Extract a useful message from an exception object.
 *
 * Params  : 1. The exception to get a message from. This argument is not
 *              checked in any way, and is assumed to be a valid Exception
 *              object.
 *
 * Returns : A NULL terminated string containing the message, which the caller
 *           will need to free, or NULL if no message could be extracted.
 */
static char* nr_php_error_exception_message(zval* exception TSRMLS_DC) {
  zval* message_zv = nr_php_get_zval_base_exception_property(exception, "message");
  char* message = NULL;

  if (nr_php_is_zval_valid_string(message_zv)) {
    message = nr_strndup(Z_STRVAL_P(message_zv), Z_STRLEN_P(message_zv));
  }

  return message;
}

const char* nr_php_error_get_type_string(int type) {
  /* NOTE: PHP 7 makes E_STRICT irrelevant, reclassifying most of the errors as
   * proper warnings, notices or E_DEPRECATED:
   * https://wiki.php.net/rfc/reclassify_e_strict The E_STRICT constant will be
   * retained for better compatibility, it will simply no longer have meaning in
   * PHP 7. While PHP 7 was backward compatible, PHP 8 does not use E_STRICT.
   */

  /* Note:
   * With PHP7.4+ we should never actually be getting E_ERROR, or
   * E_RECOVERABLE_ERROR here. Both are fatal errors and are handled by the
   * agent's uncaught exceptions logic (unless E_RECOVERABLE_ERROR in which case
   * there is no error to see)
   */
  switch (type) {
    case E_ERROR: /* 1 */
      return "E_ERROR";
    case E_WARNING: /* 2 */
      return "E_WARNING";
    case E_PARSE: /* 4 */
      return "E_PARSE";
    case E_NOTICE: /* 8 */
      return "E_NOTICE";
    case E_CORE_ERROR: /* 16 */
      return "E_CORE_ERROR";
    case E_CORE_WARNING: /* 32 */
      return "E_CORE_WARNING";
    case E_COMPILE_ERROR: /* 64 */
      return "E_COMPILE_ERROR";
    case E_COMPILE_WARNING: /* 128 */
      return "E_COMPILE_WARNING";
    case E_USER_ERROR: /* 256 */
      return "E_USER_ERROR";
    case E_USER_WARNING: /* 512 */
      return "E_USER_WARNING";
    case E_USER_NOTICE: /* 1024 */
      return "E_USER_NOTICE";
    case E_STRICT: /* 2048 */
      return "E_STRICT";
    case E_RECOVERABLE_ERROR: /* 4096 */
      return "E_RECOVERABLE_ERROR";
    case E_DEPRECATED: /* 8192 */
      return "E_DEPRECATED";
    case E_USER_DEPRECATED: /* 16348 */
      return "E_USER_DEPRECATED";
    default:
      return "Error";
  }
}

static int nr_php_should_record_error(int type, const char* format TSRMLS_DC) {
  int errprio;

  if (0 == (EG(error_reporting) & type)) {
    return 0;
  }

  /*
   * Note: The sense of this check is reversed compared to the error_reporting
   * setting.
   */
  if (0 != (NRINI(ignore_errors) & type)) {
    return 0;
  }

  /*
   * Exceptions should only be recorded through our exception handler so that we
   * don't get stack traces with parameters.  Since our exception handler
   * creates an error (to mimic not having an exception handler), this
   * conditional will help us prevent double capture once we start recording
   * more than one error per transaction.
   *
   * Note:  The format string comparison is a fragile check:  This "Uncaught"
   * string is not guaranteed in the PHP runtime.  If there was a better way to
   * detect uncaught exceptions we would do so.  To reduce the chance that this
   * early exit triggers erroneously, we check for the exception error type.
   *
   * In PHP 8.0+, this is no longer a format string so we now omit the %s in the
   * check.
   */
  if ((E_ERROR == type) && (0 == nr_strnicmp(format, NR_PSTR("Uncaught")))) {
    return 0;
  }

  /*
   * For a the following error codes:
   * E_WARNING || E_CORE_WARNING || E_COMPILE_WARNING || E_USER_WARNING
   * PHP triggers an exception if EH_THROW is toggled on and then immediately
   * returns after throwing the exception. See for more info:
   * https://github.com/php/php-src/blob/master/main/main.c In that case, we
   * should not handle it, but we should exist and let the exception handler
   * deal with it; otherwise, we could record an error even if an exception is
   * caught.
   */
  if (EG(error_handling) == EH_THROW) {
    if ((E_WARNING == type) || (E_CORE_WARNING == type)
        || (E_COMPILE_WARNING == type) || (E_USER_WARNING == type)) {
      return 0;
    }
<<<<<<< HEAD
#if ZEND_MODULE_API_NO < ZEND_8_0_X_API_NO
/*
 * Cover one more error condition that was falling through to default
 * https://github.com/php/php-src/blob/PHP-7.4.17/main/main.c#L1248
 */
    if (E_RECOVERABLE_ERROR == type) {
      return 0;
    }
#endif
=======
>>>>>>> 1c6ebdc3
  }

  errprio = nr_php_error_get_priority(type);

  if (0 == errprio) {
    return 0;
  }
<<<<<<< HEAD
  
=======
>>>>>>> 1c6ebdc3
  if (NR_SUCCESS != nr_txn_record_error_worthy(NRPRG(txn), errprio)) {
    return 0;
  }

  return 1;
}

#if ZEND_MODULE_API_NO >= ZEND_8_1_X_API_NO
/* Prior to PHP8 these error_filename and error_lineno were only used to pass
 * on to the error handler that the agent overwrote.  With PHP8+, these values
 * are currently unused since the agent is already recording the stack trace.
 */
void nr_php_error_cb(int type,
                     zend_string* error_filename,
                     uint error_lineno,
                     zend_string* message) {
#elif ZEND_MODULE_API_NO == ZEND_8_0_X_API_NO
void nr_php_error_cb(int type,
                     const char* error_filename,
                     uint error_lineno,
                     zend_string* message) {
#else
void nr_php_error_cb(int type,
                     const char* error_filename,
                     uint error_lineno,
                     const char* format,
                     va_list args) {
#endif /* PHP >= 8.1 */
  TSRMLS_FETCH();
  char* stack_json = NULL;
  const char* errclass = NULL;
  char* msg = NULL;
  char* file = NULL;
  char* klass = NULL;

#if ZEND_MODULE_API_NO < ZEND_8_0_X_API_NO
  if (nr_php_should_record_error(type, format TSRMLS_CC)) {
    va_list args2;
    int len;

    va_copy(args2, args);
    len = vasprintf(&msg, format, args2);
    msg[len] = '\0';

#else
  /*
   * In PHP 8.0+, the type is OR'ed with the new E_DONT_BAIL error value. None
   * of our existing routines can handle this addition so we remove it before
   * proceeding.
   */
  type = type & ~E_DONT_BAIL;
  if (nr_php_should_record_error(type, ZSTR_VAL(message))) {
    msg = nr_strdup(ZSTR_VAL(message));

#endif /* PHP < 8.0 */

    stack_json = nr_php_backtrace_to_json(0 TSRMLS_CC);
    errclass = nr_php_error_get_type_string(type);
    nr_txn_record_error(NRPRG(txn), nr_php_error_get_priority(type), true,
                        msg, errclass, stack_json);

    /*
     * Error Fingerprinting Callback
     */
    if (is_error_callback_set()) {
#if ZEND_MODULE_API_NO < ZEND_8_1_X_API_NO
      file = nr_strdup(error_filename);
#else
      file = nr_strndup(ZSTR_VAL(error_filename), ZSTR_LEN(error_filename));
#endif
      klass = nr_strdup(errclass);

      nr_php_error_call_error_group_callback(NRPRG(txn), klass, msg, file,
                                             stack_json);

      nr_free(file);
      nr_free(klass);
    }
    nr_free(msg);
    nr_free(stack_json);
  }
  /*
   * Call through to the actual error handler.
   */
  if (0 != NR_PHP_PROCESS_GLOBALS(orig_error_cb)) {
#if ZEND_MODULE_API_NO < ZEND_8_0_X_API_NO
    NR_PHP_PROCESS_GLOBALS(orig_error_cb)
    (type, error_filename, error_lineno, format, args);
#else
    NR_PHP_PROCESS_GLOBALS(orig_error_cb)
    (type, error_filename, error_lineno, message);
#endif /* PHP < 8.0 */
  }
}

nr_status_t nr_php_error_record_exception(nrtxn_t* txn,
                                          zval* exception,
                                          int priority,
                                          bool add_to_current_segment,
                                          const char* prefix,
                                          zend_llist* filters TSRMLS_DC) {
  zend_class_entry* ce;
  char* error_message = NULL;
  char* file;
  char* klass = NULL;
  long line;
  char* message;
  char* stack_json;
  zval* stack_trace;

  if ((NULL == txn)
      || (0 == nr_php_error_zval_is_exception(exception TSRMLS_CC))) {
    return NR_FAILURE;
  }

  if (filters) {
    nr_php_exception_action_t action;

    action = nr_php_exception_filters_apply(filters, exception TSRMLS_CC);
    if (NR_PHP_EXCEPTION_FILTER_IGNORE == action) {
      return NR_SUCCESS;
    }
  }

  if (NULL == prefix) {
    prefix = "Exception ";
  }

  ce = Z_OBJCE_P(exception);
  file = nr_php_error_exception_file(exception TSRMLS_CC);
  klass = nr_strndup(ZEND_STRING_VALUE(ce->name), ZEND_STRING_LEN(ce->name));
  line = nr_php_error_exception_line(exception TSRMLS_CC);
  message = nr_php_error_exception_message(exception TSRMLS_CC);
  stack_trace = nr_php_error_exception_stack_trace(exception TSRMLS_CC);
  stack_json = nr_php_backtrace_to_json(stack_trace TSRMLS_CC);

  /*
   * We could do a single malloc and build the string up from its constituent
   * parts below, but that requires us to calculate the maximum possible length
   * of the error message. I'd prefer to just do one allocation and be done
   * with it via a tree of asprintfs, as ugly as it is.
   *
   * The formats below originally came from newrelic_notice_error, except that
   * the prefix there was hardcoded to "Exception ". (The prefix is settable so
   * that we can distinguish in APM between uncaught and noticed exceptions,
   * which we want to display differently.)
   */
  if (file && line) {
    if (message) {
      error_message = nr_formatf("%s'%s' with message '%s' in %s:%ld", prefix,
                                 klass, message, file, line);
    } else {
      error_message = nr_formatf("%s'%s' in %s:%ld", prefix, klass, file, line);
    }
  } else if (message) {
    error_message
        = nr_formatf("%s'%s' with message '%s'", prefix, klass, message);
  } else {
    error_message = nr_formatf("%s'%s'", prefix, klass);
  }

  /*
   * Error Fingerprinting Callback
   */
  if (is_error_callback_set()) {
    nr_php_error_call_error_group_callback(txn, klass, message, file,
                                           stack_json);
  }

  nr_txn_record_error(NRPRG(txn), priority,
                      add_to_current_segment,
                      error_message, klass, stack_json);

  nr_free(error_message);
  nr_free(file);
  nr_free(klass);
  nr_free(message);
  nr_free(stack_json);
  Z_DELREF_P(stack_trace);

  return NR_SUCCESS;
}

nr_status_t nr_php_error_record_exception_segment(nrtxn_t* txn,
                                                  zval* exception,
                                                  zend_llist* filters
                                                      TSRMLS_DC) {
  char* klass = NULL;
  char* error_message = NULL;
  char* file = NULL;
  char* message = NULL;
  char* prefix = "Uncaught exception ";
  long line = 0;
  zend_class_entry* ce = NULL;
  zval* zend_err_message = NULL;
  zval* zend_err_file = NULL;
  zval* zend_err_line = NULL;

  if ((NULL == txn)
      || (0 == nr_php_error_zval_is_exception(exception TSRMLS_CC))) {
    return NR_FAILURE;
  }

  if (filters) {
    nr_php_exception_action_t action;

    action = nr_php_exception_filters_apply(filters, exception TSRMLS_CC);
    if (NR_PHP_EXCEPTION_FILTER_IGNORE == action) {
      return NR_SUCCESS;
    }
  }

  ce = Z_OBJCE_P(exception);
  klass = nr_strndup(ZEND_STRING_VALUE(ce->name), ZEND_STRING_LEN(ce->name));
  zend_err_file = nr_php_get_zval_object_property(exception, "file" TSRMLS_CC);
  file = nr_strndup(Z_STRVAL_P(zend_err_file), Z_STRLEN_P(zend_err_file));
  zend_err_message
      = nr_php_get_zval_object_property(exception, "message" TSRMLS_CC);
  message
      = nr_strndup(Z_STRVAL_P(zend_err_message), Z_STRLEN_P(zend_err_message));
  zend_err_line = nr_php_get_zval_object_property(exception, "line" TSRMLS_CC);
  line = (long)Z_LVAL_P(zend_err_line);

  if (file && line) {
    if (message) {
      error_message = nr_formatf("%s'%s' with message '%s' in %s:%ld", prefix,
                                 klass, message, file, line);
    } else {
      error_message = nr_formatf("%s'%s' in %s:%ld", prefix, klass, file, line);
    }
  } else if (message) {
    error_message
        = nr_formatf("%s'%s' with message '%s'", prefix, klass, message);
  } else {
    error_message = nr_formatf("%s'%s'", prefix, klass);
  }

  nr_segment_record_exception(nr_txn_get_current_segment(NRPRG(txn), NULL),
                              error_message, klass);

  nr_free(file);
  nr_free(error_message);
  nr_free(klass);
  nr_free(message);

  return NR_SUCCESS;
}

int nr_php_error_zval_is_exception(zval* zv TSRMLS_DC) {
#ifdef PHP7
  return nr_php_object_instanceof_class(zv, "Throwable" TSRMLS_CC);
#else
  return nr_php_object_instanceof_class(zv, "Exception" TSRMLS_CC);
#endif /* PHP7 */
}<|MERGE_RESOLUTION|>--- conflicted
+++ resolved
@@ -576,7 +576,6 @@
         || (E_COMPILE_WARNING == type) || (E_USER_WARNING == type)) {
       return 0;
     }
-<<<<<<< HEAD
 #if ZEND_MODULE_API_NO < ZEND_8_0_X_API_NO
 /*
  * Cover one more error condition that was falling through to default
@@ -586,8 +585,6 @@
       return 0;
     }
 #endif
-=======
->>>>>>> 1c6ebdc3
   }
 
   errprio = nr_php_error_get_priority(type);
@@ -595,10 +592,6 @@
   if (0 == errprio) {
     return 0;
   }
-<<<<<<< HEAD
-  
-=======
->>>>>>> 1c6ebdc3
   if (NR_SUCCESS != nr_txn_record_error_worthy(NRPRG(txn), errprio)) {
     return 0;
   }
