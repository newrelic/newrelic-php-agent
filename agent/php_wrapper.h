--- conflicted
+++ resolved
@@ -161,15 +161,6 @@
                                              size_t namelen,
                                              nrspecialfn_t callback TSRMLS_DC);
 
-<<<<<<< HEAD
-extern nruserfn_t* nr_php_wrap_user_function_with_options(
-    const char* name,
-    size_t namelen,
-    nrspecialfn_t callback,
-    const nr_wrap_user_function_options_t* TSRMLS_DC);
-
-=======
->>>>>>> bf0223ca
 extern nruserfn_t* nr_php_wrap_user_function_extra(const char* name,
                                                    size_t namelen,
                                                    nrspecialfn_t callback,
