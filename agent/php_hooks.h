/*
 * Copyright 2020 New Relic Corporation. All rights reserved.
 * SPDX-License-Identifier: Apache-2.0
 */

/*
 * This file declares all of the replacement PHP hook functions.
 */
#ifndef PHP_HOOKS_HDR
#define PHP_HOOKS_HDR

/*
 * Purpose : Pretty much what the entire agent is about:
 *           the hook for zend_execute    (PHP <= 5.4)
 *           the hook for zend_execute_ex (PHP >= 5.5)
 *           See http://www.php.net/manual/en/migration55.internals.php
 *           for a discussion of what/how to override.
 */
extern void nr_php_execute(NR_EXECUTE_PROTO_OVERWRITE TSRMLS_DC);

/*
 * Purpose : Our own error callback function, used to capture the PHP stack
 *           trace. This function is bound to zend_error_cb, and is typically
 *           called from within the guts of zend_error.
 *
 * Params  : 1. A bitset encoding the type of the error, taken from
 *           E_ERROR ... E_USER_DEPRECATED
 *           2. The filename
 *           3. The line number the error occurred on.
 *           4. The format type of the error message.
 *           5. The args that combine to get the error message.
 *
 * Notes:
 *
 * PHP8 changed how this is handled.
 * Error notifications have a new API.  Instead of overwriting zend_error_cb
 * extensions with debugging, monitoring use-cases catching Errors/Exceptions
 * are strongly encouraged to use the new error notification API instead.
 * Error notification callbacks are guaranteed to be called regardless of the
 * users error_reporting setting or userland error handler return values.
 *
 * The register notification callbacks during MINIT of an extension are done in
<<<<<<< HEAD
 * `nr_php_observer.c`.
=======
 * `php_observer.c/h`.
>>>>>>> 902fc15c
 */
#if ZEND_MODULE_API_NO >= ZEND_8_1_X_API_NO
extern void nr_php_error_cb(int type,
                            zend_string* filename,
                            uint error_lineno,
                            zend_string* message);
#elif ZEND_MODULE_API_NO == ZEND_8_0_X_API_NO
extern void nr_php_error_cb(int type,
                            const char* filename,
                            uint error_lineno,
                            zend_string* message);
#else
extern void nr_php_error_cb(int type,
                            const char* filename,
                            uint error_lineno,
                            const char* fmt,
                            va_list args)
    ZEND_ATTRIBUTE_PTR_FORMAT(printf, 4, 0);
#endif /* PHP >= 8.1 */

#if ZEND_MODULE_API_NO >= ZEND_7_0_X_API_NO /* PHP 7.0+ */
extern void nr_php_execute_internal(zend_execute_data* execute_data,
                                    zval* return_value);
#elif ZEND_MODULE_API_NO >= ZEND_5_5_X_API_NO
extern void nr_php_execute_internal(zend_execute_data* execute_data,
                                    zend_fcall_info* fci,
                                    int return_value_used TSRMLS_DC);
#else
extern void nr_php_execute_internal(zend_execute_data* execute_data,
                                    int return_value_used TSRMLS_DC);
#endif

#endif /* PHP_HOOKS_HDR */<|MERGE_RESOLUTION|>--- conflicted
+++ resolved
@@ -40,11 +40,7 @@
  * users error_reporting setting or userland error handler return values.
  *
  * The register notification callbacks during MINIT of an extension are done in
-<<<<<<< HEAD
- * `nr_php_observer.c`.
-=======
  * `php_observer.c/h`.
->>>>>>> 902fc15c
  */
 #if ZEND_MODULE_API_NO >= ZEND_8_1_X_API_NO
 extern void nr_php_error_cb(int type,
