/*
 * Copyright 2024 New Relic Corporation. All rights reserved.
 * SPDX-License-Identifier: Apache-2.0
 */

/*
 * Functions relating to instrumenting the AWS-SDK-PHP.
 * https://github.com/aws/aws-sdk-php
 */
#include "php_agent.h"
#include "php_call.h"
#include "php_hash.h"
#include "php_wrapper.h"
#include "fw_hooks.h"
#include "fw_support.h"
#include "util_logging.h"
#include "nr_segment_message.h"
#include "lib_aws_sdk_php.h"

#define PHP_PACKAGE_NAME "aws/aws-sdk-php"

#if ZEND_MODULE_API_NO >= ZEND_8_1_X_API_NO /* PHP8.1+ */
/* Service instrumentation only supported above PHP 8.1+*/

/*
* Note: For SQS, the command_arg_array will contain the following arrays seen
below:
//clang-format off
$result = $client->receiveMessage(array(
    // QueueUrl is required
    'QueueUrl' => 'string',
    'AttributeNames' => array('string', ... ),
    'MessageAttributeNames' => array('string', ... ),
    'MaxNumberOfMessages' => integer,
    'VisibilityTimeout' => integer,
    'WaitTimeSeconds' => integer,
));

$result = $client->sendMessage(array(
    // QueueUrl is required
    'QueueUrl' => 'string',
    // MessageBody is required
    'MessageBody' => 'string',
    'DelaySeconds' => integer,
    'MessageAttributes' => array(
        // Associative array of custom 'String' key names
        'String' => array(
            'StringValue' => 'string',
            'BinaryValue' => 'string',
            'StringListValues' => array('string', ... ),
            'BinaryListValues' => array('string', ... ),
            // DataType is required
            'DataType' => 'string',
        ),
        // ... repeated
    ),
));


$result = $client->sendMessageBatch(array(
    // QueueUrl is required
    'QueueUrl' => 'string',
    // Entries is required
    'Entries' => array(
        array(
            // Id is required
            'Id' => 'string',
            // MessageBody is required
            'MessageBody' => 'string',
            'DelaySeconds' => integer,
            'MessageAttributes' => array(
                // Associative array of custom 'String' key names
                'String' => array(
                    'StringValue' => 'string',
                    'BinaryValue' => 'string',
                    'StringListValues' => array('string', ... ),
                    'BinaryListValues' => array('string', ... ),
                    // DataType is required
                    'DataType' => 'string',
                ),
                // ... repeated
            ),
        ),
        // ... repeated
    ),
));

//clang-format on
*/

char* nr_lib_aws_sdk_php_get_command_name(NR_EXECUTE_PROTO) {
  zval* command_name = NULL;
  char* command_name_string = NULL;

  /* get the command_name. */
  command_name = nr_php_arg_get(1, NR_EXECUTE_ORIG_ARGS);

  if (0 != nr_php_is_zval_non_empty_string(command_name)) {
    command_name_string = nr_strdup(Z_STRVAL_P(command_name));
  }

  nr_php_arg_release(&command_name);
  return command_name_string;
}

<<<<<<< HEAD
void nr_lib_aws_sdk_php_sqs_handle(nr_segment_t* segment,
                                   char* command_name_string,
                                   NR_EXECUTE_PROTO) {
  char* command_arg_value = NULL;
=======
void nr_lib_aws_sdk_php_sqs_handle(nr_segment_t* segment, NR_EXECUTE_PROTO) {
  char* command_arg_value = NULL;
  char* command_name_string = NULL;
>>>>>>> 352f85f1
  bool instrumented = false;
  nr_segment_message_params_t message_params = {
      .library = "SQS",
      .destination_type = NR_MESSAGE_DESTINATION_TYPE_QUEUE,
      .messaging_system = "aws_sqs",
  };
  nr_segment_cloud_attrs_t cloud_attrs = {0};

  if (NULL == segment) {
    return;
  }

<<<<<<< HEAD
=======
  command_name_string
      = nr_lib_aws_sdk_php_get_command_name(NR_EXECUTE_ORIG_ARGS);

>>>>>>> 352f85f1
  /* Determine if we instrument this command. */
  if (nr_streq(command_name_string, "sendMessage")
      || nr_streq(command_name_string, "sendMessageBatch")) {
    message_params.message_action = NR_SPAN_PRODUCER;
    instrumented = true;
  } else if (nr_streq(command_name_string, "receiveMessage")) {
    message_params.message_action = NR_SPAN_CONSUMER;
    instrumented = true;
  }

  if (instrumented) {
    cloud_attrs.aws_operation = command_name_string;

    command_arg_value = nr_lib_aws_sdk_php_get_command_arg_value(
        AWS_SDK_PHP_SQSCLIENT_QUEUEURL_ARG, NR_EXECUTE_ORIG_ARGS);

    /*
     *  nr_lib_aws_sdk_php_sqs_parse_queueurl checks for NULL so safe pass
     * command_arg_value directly in.
     */
    nr_lib_aws_sdk_php_sqs_parse_queueurl(command_arg_value, &message_params,
                                          &cloud_attrs);

    /* Add cloud attributes, if available. */

    nr_segment_traces_add_cloud_attributes(segment, &cloud_attrs);

    /* Now end the instrumented segment as a message segment. */
    nr_segment_message_end(&segment, &message_params);
  }

  nr_free(command_arg_value);
<<<<<<< HEAD
=======
  nr_free(command_name_string);
>>>>>>> 352f85f1

  /*
   * These are the message_params params that were strduped in
   * nr_lib_aws_sdk_php_sqs_parse_queueurl
   */
  nr_free(cloud_attrs.cloud_region);
  nr_free(message_params.destination_name);
  nr_free(cloud_attrs.cloud_account_id);
}

void nr_lib_aws_sdk_php_sqs_parse_queueurl(
    const char* sqs_queueurl,
    nr_segment_message_params_t* message_params,
    nr_segment_cloud_attrs_t* cloud_attrs) {
  char* region = NULL;
  char* queue_name = NULL;
  char* account_id = NULL;
  char queueurl[AWS_QUEUEURL_LEN_MAX];
  char* queueurl_pointer = NULL;

  if (NULL == sqs_queueurl || NULL == message_params) {
    return;
  }

  /*
   * AWS QueueUrl has a very specific format.
   * The QueueUrl we are looking for will be of the following format:
   * queueUrl =
   * 'https://sqs.REGION_NAME.amazonaws.com/ACCOUNT_ID_NAME/SQS_QUEUE_NAME'
   * where REGION_NAME, ACCOUNT_ID_NAME, and SQS_QUEUE_NAME are the acutal
   * values such as: queueUrl =
   * 'https://sqs.us-east-2.amazonaws.com/123456789012/my_amazing_queue'
   * If we are unable to match any part of this, the whole decode is suspect and
   * all values are discarded.
   *
   * Due to the overhead involved in escaping the original buffer, creating a
   * regex, matching a regex, destroying a regex, this method was chosen as a
   * more performant option because it's a very limited pattern.
   */

  if (NULL == nr_strlcpy(queueurl, sqs_queueurl, AWS_QUEUEURL_LEN_MAX)) {
    /* Malformed queueurl, we can't decode this. */
    return;
  }
  queueurl_pointer = queueurl;

  /*
   * Find the pattern of the AWS queueurl that should immediately precede the
   * region.
   */
  if (0 != strncmp(queueurl_pointer, "https://sqs.", 12)) {
    /* Malformed queueurl, we can't decode this. */
    return;
  }

  /*
   * Find the start of the region.  It follows the 12 chars of 'https://sqs.'
   * and continues until the next '.' It is safe to move the pointer along at
   * this point since we allocated a sufficiently big buffer.
   */
  queueurl_pointer += 12;
  if (nr_strempty(queueurl_pointer)) {
    /* Malformed queueurl, we can't decode this. */
    return;
  }

  region = queueurl_pointer;

  /* Find the end of the region. */
  queueurl_pointer = nr_strchr(queueurl_pointer, '.');
  if (NULL == queueurl_pointer) {
    /* Malformed queueurl, we can't decode this. */
    return;
  }
  *queueurl_pointer = '\0';

  /*
   * Move the pointer along. Again, we found a valid '.' so moving the pointer
   * beyond that point should be safe and give us either more string or the end
   * of the string.
   */
  queueurl_pointer += 1;
  if (nr_strempty(queueurl_pointer)) {
    /* Malformed queueurl, we can't decode this. */
    return;
  }

  /* Move past the next pattern to find the start of the account id. */
  if (0 != strncmp(queueurl_pointer, "amazonaws.com/", 14)) {
    /* Malformed queueurl, we can't decode this. */
    return;
  }

  /*
   * Move the pointer along. Since we found a valid pattern match moving the
   * pointer beyond that point should be safe and give us either more string or
   * the end of the string.
   */
  queueurl_pointer += 14;
  if (nr_strempty(queueurl_pointer)) {
    /* Malformed queueurl, we can't decode this. */
    return;
  }

  /* If it's not an empty string, we've found the start of the account_id*/
  account_id = queueurl_pointer;

  /* Find the end of account id which goes until the next forward slash. */
  queueurl_pointer = nr_strchr(queueurl_pointer, '/');
  if (NULL == queueurl_pointer) {
    /* Malformed queueurl, we can't decode this. */
    return;
  }
  *queueurl_pointer = '\0';

  /* Move the pointer along. */
  queueurl_pointer += 1;
  if (nr_strempty(queueurl_pointer)) {
    /* Malformed queueurl, we can't decode this. */
    return;
  }

  /* This should be the start of the start of the queuename.*/
  queue_name = queueurl_pointer;

  /*
   * Almost done. At this point, the string should only have queue name left.
   * Let's check if there's another slash, if it isn't followed by empty string,
   * the queueurl is malformed.
   */
  queueurl_pointer = nr_strchr(queueurl_pointer, '/');
  if (NULL != queueurl_pointer) {
    *queueurl_pointer = '\0';
    /* Let's check if it's followed by empty string */
    *queueurl_pointer += 1;
    if (!nr_strempty(queueurl_pointer)) {
      /* Malformed queueurl, we can't decode this. */
      return;
    }
  }

  /*
   * SQS entity relationship requires: messaging.system, cloud.region,
   * cloud.account.id, messaging.destination.name
   */
  message_params->destination_name = nr_strdup(queue_name);
  cloud_attrs->cloud_account_id = nr_strdup(account_id);
  cloud_attrs->cloud_region = nr_strdup(region);
}

char* nr_lib_aws_sdk_php_get_command_arg_value(char* command_arg_name,
                                               NR_EXECUTE_PROTO) {
  zval* param_array = NULL;
  zval* command_arg_array = NULL;
  char* command_arg_value = NULL;

  if (NULL == command_arg_name) {
    return NULL;
  }
  /* To extract the Aws/AwsClient::__call $argument, we get the second arg. */
  param_array = nr_php_arg_get(2, NR_EXECUTE_ORIG_ARGS);

  if (nr_php_is_zval_valid_array(param_array)) {
    /* The first element in param_array is an array of parameters. */
    command_arg_array = nr_php_zend_hash_index_find(Z_ARRVAL_P(param_array), 0);
    if (nr_php_is_zval_valid_array(command_arg_array)) {
      zval* queueurl_arg = nr_php_zend_hash_find(Z_ARRVAL_P(command_arg_array),
                                                 command_arg_name);

      if (nr_php_is_zval_non_empty_string(queueurl_arg)) {
        command_arg_value = nr_strdup(Z_STRVAL_P(queueurl_arg));
      }
    }
  }

  nr_php_arg_release(&param_array);
  return command_arg_value;
}

/*
 * For Aws/AwsClient::__call see
 * https://github.com/aws/aws-sdk-php/blob/master/src/AwsClientInterface.php
 * ALL
 * client commands are handled by this function, so it is the start and end of
 * any command. Creates and executes a command for an operation by name.
 * When a class command isn't explicitly created as a function, the __call class
 * handles the invocation.  This means all AWS Client Service commands are
 * handled by this call. Any invocation starts when this function starts, and
 * ends when it ends.  This function decodes the command name, determines the
 * appropriate args, decodes the args, generates a guzzle request to send to the
 * AWS Service, gets the guzzle response from the AWS Service, and bundles that
 * response into an AswResult to return.
 *
 * @param string $name      Name of the command to execute.
 * @param array  $arguments Arguments to pass to the getCommand method.
 *
 * @return ResultInterface
 * @throws \Exception
 */
<<<<<<< HEAD

NR_PHP_WRAPPER(nr_aws_client_call_before) {
  (void)wraprec;
  nr_segment_t* segment = NULL;
  /*
   * Start a segment in case it needs to become an external, message, or
   * datastore segment.
   */
  segment = nr_segment_start(NRPRG(txn), NULL, NULL);
  if (NULL != segment) {
    segment->wraprec = auto_segment->wraprec;
  }
}
NR_PHP_WRAPPER_END

=======
>>>>>>> 352f85f1
NR_PHP_WRAPPER(nr_aws_client_call) {
  (void)wraprec;

  const char* klass = NULL;
<<<<<<< HEAD
  char* command_name_string = NULL;
  char* real_class_and_command = NULL;
  nr_segment_t* segment = NULL;

  klass
      = nr_php_class_entry_name(Z_OBJCE_P(nr_php_execute_scope(execute_data)));
  command_name_string
      = nr_lib_aws_sdk_php_get_command_name(NR_EXECUTE_ORIG_ARGS);

  if (NULL != command_name_string) {
    if (nr_streq(klass, AWS_SDK_PHP_SQSCLIENT_CLASS)) {
      nr_lib_aws_sdk_php_sqs_handle(auto_segment, command_name_string,
                                    NR_EXECUTE_ORIG_ARGS);
    }
  }
 
  if (NR_SEGMENT_CUSTOM == auto_segment->type) {
    /*
     * It wasn't set to any of the segments that would autoclose the segment so
     * we need to end the segment that we started in the before wrapper to
     * handle external,datastore,message segments
     */
    nr_segment_discard(&auto_segment);
  }

  if (NULL != klass && NULL != command_name_string) {
    /*
     * If we have klass and command_name_string, we can give the calling segment
     * a more meaningful name than Aws/AwsClient::__call We can decode it to
     * Aws/CALLING_CLASS_NAME/CALLING_CLASS_CLIENT::CALLING_CLASS_COMMAND EX:
     * Aws\\Sqs\\SqsClient::sendMessage
     */

    segment = nr_txn_get_current_segment(NRPRG(txn), NULL);
    if (NULL != segment) {
      real_class_and_command
          = nr_formatf("Custom/%s::%s", klass, command_name_string);
      nr_segment_set_name(segment, real_class_and_command);
    }
  }

  nr_free(command_name_string);
  nr_free(real_class_and_command);
=======
  klass
      = nr_php_class_entry_name(Z_OBJCE_P(nr_php_execute_scope(execute_data)));
  if (nr_streq(klass, AWS_SDK_PHP_SQSCLIENT_CLASS)) {
    nr_lib_aws_sdk_php_sqs_handle(auto_segment, NR_EXECUTE_ORIG_ARGS);
  }
>>>>>>> 352f85f1
}
NR_PHP_WRAPPER_END

#endif /* PHP >= 8.1*/
/*
 * In a normal course of events, the following line will always work
 * zend_eval_string("Aws\\Sdk::VERSION;", &retval, "Get AWS Version")
 * By the time we have detected the existence of the aws-sdk-php and with
 * default composer project settings, it is callable even from
 * nr_aws_sdk_php_enable which will automatically load the class if it isn't
 * loaded yet and then evaluate the string. In the rare case that files
 * are not loaded via autoloader and/or have non-default composer classload
 * settings, if the class is not found, PHP 8.2+ will generate an
 * error whenever it cannot find a class which must be caught. Calling this
 * from nr_aws_sdk_php_enable would allow the sdk version value to be set only
 * once. To avoid the VERY unlikely but not impossible fatal error, we need to
 * wrap the call in a try/catch block and make it a lambda so that we avoid
 * fatal errors.
 */
void nr_lib_aws_sdk_php_handle_version() {
  char* version = NULL;
  zval retval;
  int result = FAILURE;

  result = zend_eval_string(
      "(function() {"
      "     $nr_aws_sdk_version = '';"
      "     try {"
      "          $nr_aws_sdk_version = Aws\\Sdk::VERSION;"
      "     } catch (Throwable $e) {"
      "     }"
      "     return $nr_aws_sdk_version;"
      "})();",
      &retval, "Get nr_aws_sdk_version");

  /* See if we got a non-empty/non-null string for version. */
  if (SUCCESS == result) {
    if (nr_php_is_zval_non_empty_string(&retval)) {
      version = Z_STRVAL(retval);
    }
  }

  if (NRINI(vulnerability_management_package_detection_enabled)) {
    /* Add php package to transaction */
    nr_txn_add_php_package(NRPRG(txn), PHP_PACKAGE_NAME, version);
  }

  nr_txn_suggest_package_supportability_metric(NRPRG(txn), PHP_PACKAGE_NAME,
                                               version);

  zval_dtor(&retval);
}

void nr_lib_aws_sdk_php_add_supportability_service_metric(
    const char* service_name) {
  /* total MAX metric name length per agent-specs */
  char buf[MAX_METRIC_NAME_LEN];
  char* cp = NULL;

  if (nr_strempty(service_name)) {
    return;
  }
  if (NULL == NRPRG(txn)) {
    return;
  }

  cp = buf;
  nr_strcpy(cp, PHP_AWS_SDK_SERVICE_NAME_METRIC_PREFIX);
  cp += PHP_AWS_SDK_SERVICE_NAME_METRIC_PREFIX_LEN - 1;
  nr_strlcpy(cp, service_name, MAX_AWS_SERVICE_NAME_LEN);
  nrm_force_add(NRPRG(txn) ? NRTXN(unscoped_metrics) : 0, buf, 0);
}

/*
 * AwsClient::parseClass
 * This is called from the base AwsClient class for every client associated
 * with a service during client initialization.
 * parseClass already computes the service name for internal use, so we don't
 * need to store it, we just need to snag it from the return value as it goes
 * through the client initialization process.
 */
NR_PHP_WRAPPER(nr_create_aws_service_metric) {
  (void)wraprec;

  zval** ret_val_ptr = NULL;
  ret_val_ptr = NR_GET_RETURN_VALUE_PTR;

  NR_PHP_WRAPPER_CALL;

  if (NULL != ret_val_ptr && nr_php_is_zval_valid_array(*ret_val_ptr)) {
    /* obtain ret_val_ptr[0] which contains the service name */
    zval* service_name
        = nr_php_zend_hash_index_find(Z_ARRVAL_P(*ret_val_ptr), 0);
    if (nr_php_is_zval_non_empty_string(service_name)) {
      nr_lib_aws_sdk_php_add_supportability_service_metric(
          Z_STRVAL_P(service_name));
    }
  }
}
NR_PHP_WRAPPER_END

/*
 * The ideal file to begin immediate detection of the aws-sdk is:
 * aws-sdk-php/src/functions.php
 * Unfortunately, Php8.2+ and composer autoload leads to the
 * file being optimized directly and not loaded.
 *
 * Options considered:
 *
 * 1. for PHP8.2, and only optimizable libraries, when encountering autoload.php
 * files, ask the file what includes it added and check against only the
 * optimizable library. Small overhead incurred when encountering an autoload
 * file, but detects aws-sdk-php immediately before any sdk code executes
 * (changes needed for this are detailed in the original PR)
 * 2. use a file that gets called later and only when AwsClient.php file is
 * called. It's called later and we'll miss some instrumentation, but if we're
 * only ever going to be interested in Client calls anyway, maybe that's ok?
 * Doesn't detect Sdk.php (optimized out) so when customers only use that or
 * when they use it first, we will not instrument it. This only detects when a
 * Client is called to use a service so potentially misses out on other
 * instrumentation and misses out when customers use the aws-sdk-php but use
 * non-SDK way to interact with the service (possibly with redis/memcached).
 * This way is definitely the least complex and lowest overhead and less
 * complexity means lower risk as well.
 * 3. Directly add the wrappers to the hash map. With potentially 50ish clients
 * to wrap, this will add overhead to every hash map lookup. Currently
 * implemented option is 2, use the AwsClient.php as this is our main focus.
 * This means until a call to an Aws/AwsClient function,
 * all calls including aws\sdk calls are ignored.
 *
 * Version detection will be called directly from Aws\Sdk.php
 */
void nr_aws_sdk_php_enable() {
  /*
   * Set the UNKNOWN package first, so it doesn't overwrite what we find with
   * nr_lib_aws_sdk_php_handle_version.
   */
  if (NRINI(vulnerability_management_package_detection_enabled)) {
    nr_txn_add_php_package(NRPRG(txn), PHP_PACKAGE_NAME,
                           PHP_PACKAGE_VERSION_UNKNOWN);
  }

  /* Extract the version for aws-sdk 3+ */
  nr_lib_aws_sdk_php_handle_version();

  /* Called when initializing all Clients */
  nr_php_wrap_user_function(NR_PSTR("Aws\\AwsClient::parseClass"),
                            nr_create_aws_service_metric);

#if ZEND_MODULE_API_NO >= ZEND_8_1_X_API_NO /* PHP8.1+ */
  /* We only support instrumentation above PHP 8.1 */
  /* Called when a service command is issued from a Client */
  nr_php_wrap_user_function_before_after_clean(
<<<<<<< HEAD
      NR_PSTR("Aws\\AwsClient::__call"), nr_aws_client_call_before,
      nr_aws_client_call, nr_aws_client_call);
=======
      NR_PSTR("Aws\\AwsClient::__call"), NULL, nr_aws_client_call,
      nr_aws_client_call);
>>>>>>> 352f85f1
#endif
}<|MERGE_RESOLUTION|>--- conflicted
+++ resolved
@@ -103,16 +103,10 @@
   return command_name_string;
 }
 
-<<<<<<< HEAD
 void nr_lib_aws_sdk_php_sqs_handle(nr_segment_t* segment,
                                    char* command_name_string,
                                    NR_EXECUTE_PROTO) {
   char* command_arg_value = NULL;
-=======
-void nr_lib_aws_sdk_php_sqs_handle(nr_segment_t* segment, NR_EXECUTE_PROTO) {
-  char* command_arg_value = NULL;
-  char* command_name_string = NULL;
->>>>>>> 352f85f1
   bool instrumented = false;
   nr_segment_message_params_t message_params = {
       .library = "SQS",
@@ -125,12 +119,6 @@
     return;
   }
 
-<<<<<<< HEAD
-=======
-  command_name_string
-      = nr_lib_aws_sdk_php_get_command_name(NR_EXECUTE_ORIG_ARGS);
-
->>>>>>> 352f85f1
   /* Determine if we instrument this command. */
   if (nr_streq(command_name_string, "sendMessage")
       || nr_streq(command_name_string, "sendMessageBatch")) {
@@ -163,10 +151,6 @@
   }
 
   nr_free(command_arg_value);
-<<<<<<< HEAD
-=======
-  nr_free(command_name_string);
->>>>>>> 352f85f1
 
   /*
    * These are the message_params params that were strduped in
@@ -366,7 +350,6 @@
  * @return ResultInterface
  * @throws \Exception
  */
-<<<<<<< HEAD
 
 NR_PHP_WRAPPER(nr_aws_client_call_before) {
   (void)wraprec;
@@ -382,13 +365,10 @@
 }
 NR_PHP_WRAPPER_END
 
-=======
->>>>>>> 352f85f1
 NR_PHP_WRAPPER(nr_aws_client_call) {
   (void)wraprec;
 
   const char* klass = NULL;
-<<<<<<< HEAD
   char* command_name_string = NULL;
   char* real_class_and_command = NULL;
   nr_segment_t* segment = NULL;
@@ -404,7 +384,7 @@
                                     NR_EXECUTE_ORIG_ARGS);
     }
   }
- 
+
   if (NR_SEGMENT_CUSTOM == auto_segment->type) {
     /*
      * It wasn't set to any of the segments that would autoclose the segment so
@@ -432,13 +412,6 @@
 
   nr_free(command_name_string);
   nr_free(real_class_and_command);
-=======
-  klass
-      = nr_php_class_entry_name(Z_OBJCE_P(nr_php_execute_scope(execute_data)));
-  if (nr_streq(klass, AWS_SDK_PHP_SQSCLIENT_CLASS)) {
-    nr_lib_aws_sdk_php_sqs_handle(auto_segment, NR_EXECUTE_ORIG_ARGS);
-  }
->>>>>>> 352f85f1
 }
 NR_PHP_WRAPPER_END
 
@@ -592,12 +565,7 @@
   /* We only support instrumentation above PHP 8.1 */
   /* Called when a service command is issued from a Client */
   nr_php_wrap_user_function_before_after_clean(
-<<<<<<< HEAD
       NR_PSTR("Aws\\AwsClient::__call"), nr_aws_client_call_before,
       nr_aws_client_call, nr_aws_client_call);
-=======
-      NR_PSTR("Aws\\AwsClient::__call"), NULL, nr_aws_client_call,
-      nr_aws_client_call);
->>>>>>> 352f85f1
 #endif
 }