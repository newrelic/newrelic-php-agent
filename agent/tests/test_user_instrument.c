/*
 * Copyright 2020 New Relic Corporation. All rights reserved.
 * SPDX-License-Identifier: Apache-2.0
 */

#include "tlib_php.h"

#include "php_agent.h"
#include "php_globals.h"
#include "php_user_instrument.h"

tlib_parallel_info_t parallel_info
    = {.suggested_nthreads = -1, .state_size = 0};

#if ZEND_MODULE_API_NO < ZEND_7_4_X_API_NO
static void test_op_array_wraprec(TSRMLS_D) {
  zend_op_array oparray = {.function_name = (void*)1};
  nruserfn_t func = {0};

  tlib_php_request_start();

  nr_php_op_array_set_wraprec(&oparray, &func TSRMLS_CC);
  tlib_pass_if_ptr_equal("obtain instrumented function",
                         nr_php_op_array_get_wraprec(&oparray TSRMLS_CC),
                         &func);

#if ZEND_MODULE_API_NO >= ZEND_7_3_X_API_NO
  /*
   * Invalidate the cached pid.
   */
  NRPRG(pid) -= 1;

  tlib_pass_if_ptr_equal("obtain instrumented function",
                         nr_php_op_array_get_wraprec(&oparray TSRMLS_CC), NULL);

  /*
   * Restore the cached pid and invalidate the mangled pid/index value.
   */
  NRPRG(pid) += 1;

  {
    unsigned long pval;

    pval = (unsigned long)oparray.reserved[NR_PHP_PROCESS_GLOBALS(zend_offset)];
    oparray.reserved[NR_PHP_PROCESS_GLOBALS(zend_offset)] = (void*)(pval * 2);
  }

  tlib_pass_if_ptr_equal("obtain instrumented function",
                         nr_php_op_array_get_wraprec(&oparray TSRMLS_CC), NULL);
#endif /* PHP >= 7.3 */

  tlib_php_request_end();
}
#endif /* PHP < 7.4 */

#if ZEND_MODULE_API_NO >= ZEND_7_4_X_API_NO
static void test_hashmap_wraprec() {
  const char* user_func1_name = "user_function_to_be_instrumented";
  zend_function* user_func1_zf;
  const char* user_func2_name = "user_callable_to_be_instrumented";
  zend_function* user_func2_zf;
  const char* user_func3_name = "user_function_not_instrumented";
  zend_function* user_func3_zf;
  zend_function* zf;
  char* php_code;
  nruserfn_t *user_func1_wraprec, *user_func2_wraprec, *wraprec_found;

  tlib_php_request_start();

  /* create zend_functions for test user function */
  php_code = nr_formatf("function %s() { return 1; }", user_func1_name);
  tlib_php_request_eval(php_code);
  nr_free(php_code);
  php_code = nr_formatf("function %s() { return 2; }", user_func2_name);
  tlib_php_request_eval(php_code);
  nr_free(php_code);
  php_code = nr_formatf("function %s() { return 3; }", user_func3_name);
  tlib_php_request_eval(php_code);
  nr_free(php_code);
  user_func1_zf = nr_php_find_function(user_func1_name);
  user_func2_zf = nr_php_find_function(user_func2_name);
  user_func3_zf = nr_php_find_function(user_func3_name);

  /* assert we got two distinct zend_functions */
  tlib_fail_if_ptr_equal("zend_functions are different", user_func1_zf,
                         user_func2_zf);
  tlib_fail_if_ptr_equal("zend_functions are different", user_func1_zf,
                         user_func3_zf);
  tlib_fail_if_ptr_equal("zend_functions are different", user_func2_zf,
                         user_func3_zf);

  /* don't create wraprec yet */
  user_func1_wraprec = NULL;
  wraprec_found = nr_php_get_wraprec(user_func1_zf);
  tlib_pass_if_ptr_equal("lookup uninstrumented user function", wraprec_found,
                         user_func1_wraprec);

  /* instrument user function */
  nr_wrap_user_function_options_t options = {
    NR_WRAPREC_NOT_TRANSIENT,
    NR_WRAPREC_CREATE_INSTRUMENTED_FUNCTION_METRIC
  };
  user_func1_wraprec = nr_php_add_custom_tracer_named(
<<<<<<< HEAD
      user_func1_name, nr_strlen(user_func1_name), &options );
=======
      user_func1_name, nr_strlen(user_func1_name));
>>>>>>> bf0223ca
  wraprec_found = nr_php_get_wraprec(user_func1_zf);
  tlib_pass_if_ptr_equal("lookup instrumented user function succeeds",
                         wraprec_found, user_func1_wraprec);

  /* lookup instrumentation via copy of zend_function pointer */
  zf = user_func1_zf;
  wraprec_found = nr_php_get_wraprec(zf);
  tlib_pass_if_ptr_equal(
      "lookup instrumented user function via different pointer to the same "
      "zend_function succeeds",
      wraprec_found, user_func1_wraprec);

  wraprec_found = nr_php_get_wraprec(user_func3_zf);
  tlib_pass_if_null("lookup uninstrumented user function fails", wraprec_found);

  /* lookup instrumentation after modifying op_array.reserved */
  user_func1_zf->op_array.reserved[NR_PHP_PROCESS_GLOBALS(zend_offset)]
      = (void*)1;
  wraprec_found = nr_php_get_wraprec(user_func1_zf);
  tlib_pass_if_ptr_equal(
      "lookup instrumented user function with modified reserved field succeeds",
      wraprec_found, user_func1_wraprec);

  /* instrument user callable */
  user_func2_wraprec = nr_php_add_custom_tracer_callable(user_func2_zf);
  wraprec_found = nr_php_get_wraprec(user_func1_zf);
  tlib_pass_if_ptr_equal("lookup instrumented user function still succeeds",
                         wraprec_found, user_func1_wraprec);
  wraprec_found = nr_php_get_wraprec(user_func2_zf);
  tlib_pass_if_ptr_equal("lookup instrumented user callable succeeds",
                         wraprec_found, user_func2_wraprec);

  wraprec_found = nr_php_get_wraprec(user_func3_zf);
  tlib_pass_if_null("lookup uninstrumented user function fails", wraprec_found);

  /* lookup instrumentation after modifying op_array.reserved */
  user_func1_zf->op_array.reserved[NR_PHP_PROCESS_GLOBALS(zend_offset)]
      = (void*)1;
  wraprec_found = nr_php_get_wraprec(user_func2_zf);
  tlib_pass_if_ptr_equal(
      "lookup instrumented user callable with modified reserved field succeeds",
      wraprec_found, user_func2_wraprec);

  tlib_php_request_end();
}
#endif /* PHP >= 7.4 */

void test_main(void* p NRUNUSED) {
#if defined(ZTS) && !defined(PHP7)
  void*** tsrm_ls = NULL;
#endif /* ZTS && !PHP7 */

  tlib_php_engine_create("" PTSRMLS_CC);

#if ZEND_MODULE_API_NO < ZEND_7_4_X_API_NO
  test_op_array_wraprec(TSRMLS_C);
#else
  test_hashmap_wraprec();
#endif /* PHP >= 7.4 */

  tlib_php_engine_destroy(TSRMLS_C);
}<|MERGE_RESOLUTION|>--- conflicted
+++ resolved
@@ -96,16 +96,8 @@
                          user_func1_wraprec);
 
   /* instrument user function */
-  nr_wrap_user_function_options_t options = {
-    NR_WRAPREC_NOT_TRANSIENT,
-    NR_WRAPREC_CREATE_INSTRUMENTED_FUNCTION_METRIC
-  };
   user_func1_wraprec = nr_php_add_custom_tracer_named(
-<<<<<<< HEAD
-      user_func1_name, nr_strlen(user_func1_name), &options );
-=======
       user_func1_name, nr_strlen(user_func1_name));
->>>>>>> bf0223ca
   wraprec_found = nr_php_get_wraprec(user_func1_zf);
   tlib_pass_if_ptr_equal("lookup instrumented user function succeeds",
                          wraprec_found, user_func1_wraprec);
