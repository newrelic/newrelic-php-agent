--- conflicted
+++ resolved
@@ -119,204 +119,6 @@
   tlib_php_request_end();
 }
 
-<<<<<<< HEAD
-#if ZEND_MODULE_API_NO >= ZEND_8_0_X_API_NO \
-    && !defined OVERWRITE_ZEND_EXECUTE_DATA /* PHP 8.0+ and OAPI */
-
-static void populate_functions() {
-  tlib_php_request_eval(
-      "function three($a) { if (0 == $a) { throw new "
-      "RuntimeException('Division by zero'); } else return $a; }");
-  tlib_php_request_eval("function two($a) { return three($a); }");
-  tlib_php_request_eval("function uncaught($a) { return two($a); }");
-  tlib_php_request_eval(
-      "function caught($a) { try {two($a);} catch (Exception $e) { return 1;} "
-      "return 1; }");
-  tlib_php_request_eval(
-      "function followup($a) { try {two($a);} catch (Exception $e) { return "
-      "three(1);} return three(1); }");
-  tlib_php_request_eval(
-      "function followup_uncaught($a) { try {two($a);} catch (Exception $e) { "
-      "return three(0);} return three(1); }");
-  tlib_php_request_eval(
-      "function rethrow($a) { try {two($a);} catch (Exception $e) { throw new "
-      "RuntimeException('Rethrown caught exception: '. $e->getMessage());} "
-      "return three(1); }");
-}
-
-static void test_stack_depth_after_exception() {
-  zval* expr = NULL;
-  zval* arg = NULL;
-
-  /*
-   * stack depth should increment on function call and decrement on function
-   * end.
-   */
-  tlib_php_request_start();
-  populate_functions();
-  /*
-   * pass argument that will not throw exception.
-   * stack depth should be 0 before calling and 1 before ending.
-   */
-  tlib_pass_if_int_equal(
-      "PHP stack depth tracking should be 0 before function call", 0,
-      NRPRG(php_cur_stack_depth));
-  arg = tlib_php_request_eval_expr("1" TSRMLS_CC);
-  expr = nr_php_call(NULL, "uncaught", arg);
-  tlib_pass_if_not_null("Runs fine with no exception.", expr);
-  tlib_pass_if_zval_type_is("Should have received the arg value.", IS_LONG,
-                            expr);
-  tlib_pass_if_int_equal(
-      "PHP stack depth tracking should be 0 after successful function call", 0,
-      NRPRG(php_cur_stack_depth));
-
-  nr_php_zval_free(&expr);
-  nr_php_zval_free(&arg);
-
-  /*
-   * call a function and trigger an exception
-   */
-  tlib_pass_if_int_equal(
-      "PHP stack depth tracking should be 0 before function call", 0,
-      NRPRG(php_cur_stack_depth));
-  arg = tlib_php_request_eval_expr("0");
-  expr = nr_php_call(NULL, "uncaught", arg);
-  tlib_pass_if_int_equal(
-      "PHP stack depth tracking should be 0 after exception unwind", 0,
-      NRPRG(php_cur_stack_depth));
-  tlib_pass_if_null("Exception so expr should be null.", expr);
-
-  /*
-   * Trigger the unwind.
-   */
-  tlib_php_request_eval("newrelic_end_transaction(); ");
-  tlib_pass_if_int_equal(
-      "PHP stack depth tracking should be 0 after transaction ends", 0,
-      NRPRG(php_cur_stack_depth));
-  nr_php_zval_free(&expr);
-  nr_php_zval_free(&arg);
-  tlib_php_request_end();
-
-  /*
-   * call a function and trigger an exception that is caught
-   */
-
-  tlib_php_request_start();
-  populate_functions();
-
-  tlib_pass_if_int_equal(
-      "PHP stack depth tracking should be 0 before function call", 0,
-      NRPRG(php_cur_stack_depth));
-  arg = tlib_php_request_eval_expr("0");
-  expr = nr_php_call(NULL, "caught", arg);
-  tlib_pass_if_int_equal(
-      "PHP stack depth tracking should be 0 after function call", 0,
-      NRPRG(php_cur_stack_depth));
-  tlib_pass_if_not_null("Exception caught so expr should not be null.", expr);
-
-  /*
-   * Trigger the unwind.
-   */
-  tlib_php_request_eval("newrelic_end_transaction(); ");
-  tlib_pass_if_int_equal(
-      "PHP stack depth tracking should be 0 after transaction ends", 0,
-      NRPRG(php_cur_stack_depth));
-  nr_php_zval_free(&expr);
-  nr_php_zval_free(&arg);
-  tlib_php_request_end();
-
-  /*
-   * call a function and trigger an exception that is caught
-   */
-
-  tlib_php_request_start();
-  populate_functions();
-
-  tlib_pass_if_int_equal(
-      "PHP stack depth tracking should be 0 before function call", 0,
-      NRPRG(php_cur_stack_depth));
-  arg = tlib_php_request_eval_expr("0");
-  expr = nr_php_call(NULL, "followup", arg);
-  tlib_pass_if_int_equal(
-      "PHP stack depth tracking should be 0 after function call", 0,
-      NRPRG(php_cur_stack_depth));
-  tlib_pass_if_not_null("Exception caught so expr should not be null.", expr);
-  tlib_pass_if_int_equal(
-      "PHP stack depth tracking should be 0 after transaction", 0,
-      NRPRG(php_cur_stack_depth));
-
-  /*
-   * Trigger the unwind.
-   */
-  tlib_php_request_eval("newrelic_end_transaction(); ");
-  tlib_pass_if_int_equal(
-      "PHP stack depth tracking should be 0 after transaction ends", 0,
-      NRPRG(php_cur_stack_depth));
-  nr_php_zval_free(&expr);
-  nr_php_zval_free(&arg);
-  tlib_php_request_end();
-
-  /*
-   * call a function and trigger an exception that is caught but another
-   * uncaught exception is thrown
-   */
-
-  tlib_php_request_start();
-  populate_functions();
-
-  tlib_pass_if_int_equal(
-      "PHP stack depth tracking should be 0 before function call", 0,
-      NRPRG(php_cur_stack_depth));
-  arg = tlib_php_request_eval_expr("0");
-  expr = nr_php_call(NULL, "followup_uncaught", arg);
-  tlib_pass_if_int_equal(
-      "PHP stack depth tracking should be 0 after exception unwind", 0,
-      NRPRG(php_cur_stack_depth));
-  tlib_pass_if_null("Exception so expr should not be null.", expr);
-
-  /*
-   * Trigger the unwind.
-   */
-  tlib_php_request_eval("newrelic_end_transaction(); ");
-  tlib_pass_if_int_equal(
-      "PHP stack depth tracking should be 0 after transaction ends", 0,
-      NRPRG(php_cur_stack_depth));
-  nr_php_zval_free(&expr);
-  nr_php_zval_free(&arg);
-  tlib_php_request_end();
-
-  /*
-   * call a function and trigger an exception that is caught then rethrown
-   */
-
-  tlib_php_request_start();
-  populate_functions();
-
-  tlib_pass_if_int_equal(
-      "PHP stack depth tracking should be 0 before function call", 0,
-      NRPRG(php_cur_stack_depth));
-  arg = tlib_php_request_eval_expr("0");
-  expr = nr_php_call(NULL, "rethrow", arg);
-  tlib_pass_if_int_equal(
-      "PHP stack depth tracking should be 0 after exception unwind", 0,
-      NRPRG(php_cur_stack_depth));
-  tlib_pass_if_null("Exception so expr should not be null.", expr);
-
-  /*
-   * Trigger the unwind.
-   */
-  tlib_php_request_eval("newrelic_end_transaction(); ");
-  tlib_pass_if_int_equal(
-      "PHP stack depth tracking should be 0 after transaction ends", 0,
-      NRPRG(php_cur_stack_depth));
-  nr_php_zval_free(&expr);
-  nr_php_zval_free(&arg);
-  tlib_php_request_end();
-}
-#endif
-
-=======
->>>>>>> 4da12116
 void test_main(void* p NRUNUSED) {
 #if defined(ZTS) && !defined(PHP7)
   void*** tsrm_ls = NULL;
