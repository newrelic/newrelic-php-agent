/*
 * Copyright 2020 New Relic Corporation. All rights reserved.
 * SPDX-License-Identifier: Apache-2.0
 */

#include "php_agent.h"
#include "php_call.h"
#include "php_error.h"
#include "php_user_instrument.h"
#include "php_execute.h"
#include "php_wrapper.h"
#include "php_hash.h"
#include "fw_hooks.h"
#include "util_logging.h"
#include "util_memory.h"
#include "util_strings.h"

/*
 * Sets the web transaction name. If strip_base == true,
 * leading class path components will be stripped.
 */
static int nr_lumen_name_the_wt(const char* name TSRMLS_DC,
                                const char* lumen_version,
                                bool strip_base) {
  const char* path = NULL;

  if (NULL == name) {
    return NR_FAILURE;
  }

  if (strip_base) {
    path = strrchr(name, '\\');
    // Backslash was not found
    if (NULL == path) {
      path = name;
    } else {
      path += 1;
    }
  } else {
    path = name;
  }

  nr_txn_set_path(
      lumen_version, NRPRG(txn), path, NR_PATH_TYPE_ACTION,
      NR_OK_TO_OVERWRITE); /* Watch out: this name is OK to overwrite */

  return NR_SUCCESS;
}

/*
 * Wrapper around nr_lumen_name_the_wt for zval strings
 */
static int nr_lumen_name_the_wt_from_zval(const zval* name TSRMLS_DC,
                                          const char* lumen_version,
                                          bool strip_base) {
  int rc = NR_FAILURE;
  if (nrlikely(nr_php_is_zval_non_empty_string(name))) {
    char* name_str = nr_strndup(Z_STRVAL_P(name), Z_STRLEN_P(name));
    rc = nr_lumen_name_the_wt(name_str TSRMLS_CC, lumen_version, strip_base);
    nr_free(name_str);
  }

  return rc;
}

/*
 * Core transaction naming logic. Wraps the function that correlates
 * requests to routes
 *
 * txn naming scheme:
 * In this case, `nr_txn_set_path` is called after `NR_PHP_WRAPPER_CALL` with
 * `NR_OK_TO_OVERWRITE` and as this corresponds to calling the wrapped function
 * in func_end no change is needed to ensure OAPI compatibility as it will use
 * the default func_end after callback. This entails that the last wrapped
 * function call of this type gets to name the txn.
 */
NR_PHP_WRAPPER(nr_lumen_handle_found_route) {
  zval* route_info = NULL;

  /* Warning avoidance */
  (void)wraprec;

  /* Verify that we are using Lumen, otherwise bail. */
  NR_PHP_WRAPPER_REQUIRE_FRAMEWORK(NR_FW_LUMEN);

  /* $routeInfo object used by Application */
  route_info = nr_php_arg_get(1, NR_EXECUTE_ORIG_ARGS TSRMLS_CC);

  /* We expect route_info to be an array.  At index 1, if we see an
   * 'as' key, then we have access to the route, otherwise, if we have
   * a 'uses' key we have access to the controller and action.
   * See: https://lumen.laravel.com/docs/8.x/routing#named-routes
   */
  if (!nr_php_is_zval_valid_array(route_info)) {
    nrl_verbosedebug(NRL_TXN, "Lumen: $routeInfo was not an array");
    NR_PHP_WRAPPER_CALL;
    goto end;
  }

  NR_PHP_WRAPPER_CALL;

  /* obtain $routeInfo[1] */
  zend_ulong idx = 1;
  zval* route_info_pos
      = nr_php_zend_hash_index_find(Z_ARRVAL_P(route_info), idx);

  /* obtain $routeInfo[1]['as'] for route name */
  zval* route_name = NULL;
  if (NULL != route_info_pos) {
    route_name = nr_php_zend_hash_find(Z_ARRVAL_P(route_info_pos), "as");
  }

  if (NULL != route_name) {
    if (NR_SUCCESS
        != nr_lumen_name_the_wt_from_zval(route_name TSRMLS_CC, "Lumen",
                                          false)) {
      nrl_verbosedebug(NRL_TXN, "Lumen: located route name is a non-string");
    }
  } else {
    /* No route located, use controller instead */
    nrl_verbosedebug(
        NRL_TXN,
        "Lumen: unable locate route, attempting to use controller instead");

    /* obtain $routeInfo[1]['uses'] for controller name */
    zval* controller_name
        = nr_php_zend_hash_find(Z_ARRVAL_P(route_info_pos), "uses");

    if (NULL != controller_name) {
      if (NR_SUCCESS
          != nr_lumen_name_the_wt_from_zval(controller_name TSRMLS_CC, "Lumen",
                                            true)) {
        nrl_verbosedebug(NRL_TXN,
                         "Lumen: located controller name is a non-string");
      }

    } else {
      nrl_verbosedebug(NRL_TXN, "Lumen: unable to locate controller or route");
    }
  }

end:
  nr_php_arg_release(&route_info);
}
NR_PHP_WRAPPER_END

/*
 * Exception handling logic. Wraps the function that routes
 * exceptions to their respective handlers
 *
 * txn naming scheme:
 * In this case, `nr_txn_set_path` is called before `NR_PHP_WRAPPER_CALL` with
 * `NR_OK_TO_OVERWRITE` and as this corresponds to calling the wrapped function
 * in func_begin it needs to be explicitly set as a before_callback to ensure
 * OAPI compatibility. This entails that the last wrapped call gets to name the
 * txn which in this case is the one that generated the exception.
 */
NR_PHP_WRAPPER(nr_lumen_exception) {
  zval* exception = NULL;

  NR_UNUSED_SPECIALFN;
  (void)wraprec;

  NR_PHP_WRAPPER_REQUIRE_FRAMEWORK(NR_FW_LUMEN);

#if ZEND_MODULE_API_NO >= ZEND_5_4_X_API_NO
  const char* class_name = NULL;
  const char* ignored = NULL;
#else
  char* class_name = NULL;
  char* ignored = NULL;
#endif /* PHP >= 5.4 */

  char* name = NULL;

  /*
   * When the exception handler renders the response, name the transaction
   * after the exception handler using the same format used for controller
   * actions. e.g. Controller@action.
   */
  class_name = get_active_class_name(&ignored TSRMLS_CC);
  name = nr_formatf("%s@%s", class_name, get_active_function_name(TSRMLS_C));
  nr_lumen_name_the_wt(name TSRMLS_CC, "Lumen", true);
  nr_free(name);

  exception = nr_php_arg_get(1, NR_EXECUTE_ORIG_ARGS TSRMLS_CC);
  if (NULL == exception) {
    nrl_verbosedebug(NRL_FRAMEWORK, "%s: $e is NULL", __func__);
    NR_PHP_WRAPPER_CALL;
    goto end;
  }

  NR_PHP_WRAPPER_CALL;

  nr_status_t st;
  int priority = nr_php_error_get_priority(E_ERROR);

  st = nr_php_error_record_exception(NRPRG(txn), exception, priority,
                                     true /* add to segment */,
                                     NULL /* use default prefix */,
                                     &NRPRG(exception_filters) TSRMLS_CC);

  if (NR_FAILURE == st) {
    nrl_verbosedebug(NRL_FRAMEWORK, "%s: unable to record exception", __func__);
  }

end:
  nr_php_arg_release(&exception);
}
NR_PHP_WRAPPER_END

void nr_lumen_enable(TSRMLS_D) {
  /*
   * We set the path to 'unknown' to prevent having to name routing errors.
   * This follows what is done in the symfony logic
   */
  nr_txn_set_path("Lumen", NRPRG(txn), "unknown", NR_PATH_TYPE_ACTION,
                  NR_OK_TO_OVERWRITE);

  nr_php_wrap_user_function(
      NR_PSTR("Laravel\\Lumen\\Application::handleFoundRoute"),
      nr_lumen_handle_found_route TSRMLS_CC);
#if ZEND_MODULE_API_NO >= ZEND_8_0_X_API_NO \
    && !defined OVERWRITE_ZEND_EXECUTE_DATA
  nr_php_wrap_user_function_before_after_clean(
      NR_PSTR("Laravel\\Lumen\\Application::sendExceptionToHandler"),
      nr_lumen_exception, NULL, NULL);
#else
  nr_php_wrap_user_function(
      NR_PSTR("Laravel\\Lumen\\Application::sendExceptionToHandler"),
      nr_lumen_exception TSRMLS_CC);
<<<<<<< HEAD
#endif
=======

  if (NRINI(vulnerability_management_package_detection_enabled)) {
    nr_txn_add_php_package(NRPRG(txn), "laravel/lumen-framework",
                           PHP_PACKAGE_VERSION_UNKNOWN);
  }
>>>>>>> 22d642da
}<|MERGE_RESOLUTION|>--- conflicted
+++ resolved
@@ -229,13 +229,10 @@
   nr_php_wrap_user_function(
       NR_PSTR("Laravel\\Lumen\\Application::sendExceptionToHandler"),
       nr_lumen_exception TSRMLS_CC);
-<<<<<<< HEAD
 #endif
-=======
 
   if (NRINI(vulnerability_management_package_detection_enabled)) {
     nr_txn_add_php_package(NRPRG(txn), "laravel/lumen-framework",
                            PHP_PACKAGE_VERSION_UNKNOWN);
   }
->>>>>>> 22d642da
 }