--- conflicted
+++ resolved
@@ -499,13 +499,9 @@
   prev_hook_len = NRPRG(drupal_invoke_all_hook_len);
   NRPRG(drupal_invoke_all_hook)
       = nr_strndup(Z_STRVAL_P(hook), Z_STRLEN_P(hook));
-<<<<<<< HEAD
   NRPRG(drupal_invoke_all_hook_len) = Z_STRLEN_P(hook);
+  NRPRG(check_cufa) = true;
 #endif // OAPI
-=======
-  NRPRG(drupal_module_invoke_all_hook_len) = Z_STRLEN_P(hook);
-  NRPRG(check_cufa) = true;
->>>>>>> 3411be56
   callback = nr_php_arg_get(2, NR_EXECUTE_ORIG_ARGS TSRMLS_CC);
 
   /* This instrumentation will fail if callback has already been wrapped
@@ -517,28 +513,20 @@
   NR_PHP_WRAPPER_CALL;
 
   nr_php_arg_release(&callback);
-<<<<<<< HEAD
 #if ZEND_MODULE_API_NO < ZEND_8_0_X_API_NO \
     || defined OVERWRITE_ZEND_EXECUTE_DATA
   nr_free(NRPRG(drupal_invoke_all_hook));
   NRPRG(drupal_invoke_all_hook) = prev_hook;
   NRPRG(drupal_invoke_all_hook_len) = prev_hook_len;
+  if (NULL == NRPRG(drupal_invoke_all_hook)) {
+    NRPRG(check_cufa) = false;
+  }
 #endif // not OAPI
 
 leave: ;
 #if ZEND_MODULE_API_NO < ZEND_8_0_X_API_NO \
     || defined OVERWRITE_ZEND_EXECUTE_DATA
   /* for OAPI, the _after callback handles this free */
-=======
-  nr_free(NRPRG(drupal_module_invoke_all_hook));
-  NRPRG(drupal_module_invoke_all_hook) = prev_hook;
-  NRPRG(drupal_module_invoke_all_hook_len) = prev_hook_len;
-  if (NULL == NRPRG(drupal_module_invoke_all_hook)) {
-    NRPRG(check_cufa) = false;
-  }
-
-leave:
->>>>>>> 3411be56
   nr_php_arg_release(&hook);
 #endif // not OAPI
 }
